--- conflicted
+++ resolved
@@ -35,21 +35,14 @@
 rm -rf /tmp/* /var/tmp/*
 EOF
 
-<<<<<<< HEAD
 ## BUMP TE from v1.14 to v1.13
 ARG TE_TAG=v1.13
 RUN NVTE_FRAMEWORK=pytorch NVTE_WITH_USERBUFFERS=1 MPI_HOME=/usr/local/mpi \
    pip --disable-pip-version-check --no-cache-dir install \
    git+https://github.com/NVIDIA/TransformerEngine.git@${TE_TAG}
 
-# Check the nemo dependency for causal conv1d and make sure this checkout
-# tag matches. If not, update the tag in the following line.
-RUN CAUSAL_CONV1D_FORCE_BUILD=TRUE pip --disable-pip-version-check --no-cache-dir install \
-  git+https://github.com/Dao-AILab/causal-conv1d.git@v1.2.2.post1
-=======
 # Use a branch of causal_conv1d while the repository works on Blackwell support.
 RUN CAUSAL_CONV1D_FORCE_BUILD=TRUE pip --disable-pip-version-check --no-cache-dir install git+https://github.com/trvachov/causal-conv1d.git@52e06e3d5ca10af0c7eb94a520d768c48ef36f1f
->>>>>>> 4ea7cbc2
 
 # Mamba dependancy installation
 RUN pip --disable-pip-version-check --no-cache-dir install \
