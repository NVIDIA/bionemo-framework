--- conflicted
+++ resolved
@@ -56,26 +56,12 @@
 rm -rf /tmp/* /var/tmp/*
 EOF
 
-<<<<<<< HEAD
-# Install AWS CLI based on architecture
-RUN if [ "$TARGETARCH" = "arm64" ]; then \
-      curl "https://awscli.amazonaws.com/awscli-exe-linux-aarch64.zip" -o "awscliv2.zip"; \
-    elif [ "$TARGETARCH" = "amd64" ]; then \
-      curl "https://awscli.amazonaws.com/awscli-exe-linux-x86_64.zip" -o "awscliv2.zip"; \
-    else \
-      echo "Unsupported architecture: $TARGETARCH" && exit 1; \
-    fi && \
-    unzip awscliv2.zip && \
-    ./aws/install && \
-    rm -rf aws awscliv2.zip
-=======
 
 ## BUMP TE as a solution to the issue https://github.com/NVIDIA/bionemo-framework/issues/422. Drop this when pytorch images ship the fixed commit.
  ARG TE_TAG=9d4e11eaa508383e35b510dc338e58b09c30be73
  RUN PIP_CONSTRAINT= NVTE_FRAMEWORK=pytorch NVTE_WITH_USERBUFFERS=1 MPI_HOME=/usr/local/mpi \
     pip --disable-pip-version-check --no-cache-dir install \
     git+https://github.com/NVIDIA/TransformerEngine.git@${TE_TAG}
->>>>>>> 39362316
 
 # Install AWS CLI based on architecture
 RUN if [ "$TARGETARCH" = "arm64" ]; then \
@@ -218,12 +204,6 @@
 
 # Install back ngcsdk, as a WAR for the protobuf version conflict with nemo_toolkit.
 uv pip install ngcsdk==3.64.3  # Temporary fix for changed filename, see https://nvidia.slack.com/archives/C074Z808N05/p1746231345981209
-<<<<<<< HEAD
-
-# Install nvidia-pytriton which seems to cause a conflict with pyzmq versions
-uv pip install nvidia-pytriton  # Temporary dependency until this gets added to requirements_nlp.txt in NeMo.
-=======
->>>>>>> 39362316
 
 # Addressing security scan issue - CVE vulnerability https://github.com/advisories/GHSA-g4r7-86gm-pgqc The package is a
 # dependency of lm_eval from NeMo requirements_eval.txt. We also remove zstandard, another dependency of lm_eval, which
