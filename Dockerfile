# Build instructions:
#
# For x86_64/amd64 (default):
#   docker build -t bionemo .
#   # Or explicitly:
#   docker build --build-arg TARGETARCH=amd64 -t bionemo .
#
# For ARM64:
#   docker build --build-arg TARGETARCH=arm64 -t bionemo .
#
# For multi-platform build:
#   docker buildx create --use
#   docker buildx build --platform linux/amd64,linux/arm64 -t bionemo .
#
# Base image with apex and transformer engine, but without NeMo or Megatron-LM.
#  Note that the core NeMo docker container is defined here:
#   https://gitlab-master.nvidia.com/dl/JoC/nemo-ci/-/blob/main/llm_train/Dockerfile.train
#  with settings that get defined/injected from this config:
#   https://gitlab-master.nvidia.com/dl/JoC/nemo-ci/-/blob/main/.gitlab-ci.yml
#  We should keep versions in our container up to date to ensure that we get the latest tested perf improvements and
#   training loss curves from NeMo.
ARG BASE_IMAGE=nvcr.io/nvidia/pytorch:25.01-py3

FROM rust:1.82.0 AS rust-env

RUN rustup set profile minimal && \
  rustup install 1.82.0 && \
  if [ "$TARGETARCH" = "arm64" ]; then \
    rustup target add aarch64-unknown-linux-gnu; \
  else \
    rustup target add x86_64-unknown-linux-gnu; \
  fi && \
  rustup default 1.82.0

FROM ${BASE_IMAGE} AS bionemo2-base
# Default to amd64 if no TARGETARCH is specified
ARG TARGETARCH=amd64

# Install core apt packages.
RUN --mount=type=cache,id=apt-cache,target=/var/cache/apt,sharing=locked \
  --mount=type=cache,id=apt-lib,target=/var/lib/apt,sharing=locked \
  <<EOF
set -eo pipefail
apt-get update -qy
apt-get install -qyy \
  libsndfile1 \
  ffmpeg \
  git \
  curl \
  pre-commit \
  sudo \
  gnupg \
  unzip
apt-get upgrade -qyy \
  rsync
rm -rf /tmp/* /var/tmp/*
EOF

<<<<<<< HEAD
## BUMP TE from v1.14 to v1.13
 ARG TE_TAG=9d4e11eaa508383e35b510dc338e58b09c30be73
 RUN NVTE_FRAMEWORK=pytorch NVTE_WITH_USERBUFFERS=1 MPI_HOME=/usr/local/mpi \
    pip --disable-pip-version-check --no-cache-dir install \
    git+https://github.com/NVIDIA/TransformerEngine.git@${TE_TAG}
=======
# Install AWS CLI based on architecture
RUN if [ "$TARGETARCH" = "arm64" ]; then \
      curl "https://awscli.amazonaws.com/awscli-exe-linux-aarch64.zip" -o "awscliv2.zip"; \
    elif [ "$TARGETARCH" = "amd64" ]; then \
      curl "https://awscli.amazonaws.com/awscli-exe-linux-x86_64.zip" -o "awscliv2.zip"; \
    else \
      echo "Unsupported architecture: $TARGETARCH" && exit 1; \
    fi && \
    unzip awscliv2.zip && \
    ./aws/install && \
    rm -rf aws awscliv2.zip
>>>>>>> a643d8c0

# Use a branch of causal_conv1d while the repository works on Blackwell support.
ARG CAUSAL_CONV_TAG=52e06e3d5ca10af0c7eb94a520d768c48ef36f1f
RUN CAUSAL_CONV1D_FORCE_BUILD=TRUE pip --disable-pip-version-check --no-cache-dir install git+https://github.com/trvachov/causal-conv1d.git@${CAUSAL_CONV_TAG}

###############################################################################
# ARM
###############################################################################
# Certain dependencies do not have prebuild ARM wheels/binaries, so we build them
# from source here. Overall, ecosystem ARM support is much weaker than x86, so below
# you'll see some hardcoded patches/versions/experimental branches to get i
# everything to work.

# Decord installation
RUN --mount=type=bind,source=./docker_build_patches/decord_ffmpeg6_fix.patch,target=/decord_ffmpeg6_fix.patch \
    if [ "$TARGETARCH" = "arm64" ]; then \
    export BUILD_DIR=/build && mkdir ${BUILD_DIR} && cd ${BUILD_DIR} && \
    apt-get update && \
    apt-get install -y build-essential python3-dev python3-setuptools make cmake && \
    apt-get install -y ffmpeg libavcodec-dev libavfilter-dev libavformat-dev libavutil-dev && \
    git clone --recursive https://github.com/dmlc/decord && \
    cd decord && \
    git apply /decord_ffmpeg6_fix.patch && \
    mkdir build && cd build && \
    cmake .. -DUSE_CUDA=0 -DCMAKE_BUILD_TYPE=Release && \
    make && \
    cd ../python && \
    pip install . && \
    cd / && rm -rf ${BUILD_DIR}; \
fi

# TileDB installation
RUN if [ "$TARGETARCH" = "arm64" ]; then \
    mkdir -p /usr/lib/tiledb && \
    cd /usr/lib/tiledb && \
    wget https://github.com/TileDB-Inc/TileDB/releases/download/2.27.2/tiledb-linux-arm64-2.27.2-1757013.tar.gz -O tiledb.tar.gz && \
    tar -xvzf tiledb.tar.gz && export TILEDB_PATH=/usr/lib/tiledb && \
    cd / && \
    dpkg -l | awk '/libfmt/ {print $2}' | xargs apt-get remove -y && \
    dpkg -l | awk '/spdlog/ {print $2}' | xargs apt-get remove -y && \
    rm -f /usr/lib/*/cmake/spdlog/spdlogConfig.cmake && \
    rm -f /usr/lib/cmake/spdlog/spdlogConfig.cmake && \
    git clone --single-branch --branch 1.16.1 https://github.com/single-cell-data/TileDB-SOMA.git && \
    cd TileDB-SOMA/apis/python && \
    pip install .; \
fi

###############################################################################
# /end ARM
###############################################################################

# Mamba dependancy installation
RUN pip --disable-pip-version-check --no-cache-dir install \
  git+https://github.com/state-spaces/mamba.git@v2.2.2 --no-deps

# Nemo Run installation
# Some things are pip installed in advance to avoid dependency issues during nemo_run installation
RUN pip install hatchling urllib3  # needed to install nemo-run
ARG NEMU_RUN_TAG=v0.3.0
RUN pip install nemo_run@git+https://github.com/NVIDIA/NeMo-Run.git@${NEMU_RUN_TAG} --use-deprecated=legacy-resolver

RUN mkdir -p /workspace/bionemo2/

WORKDIR /workspace

# Addressing Security Scan Vulnerabilities
RUN rm -rf /opt/pytorch/pytorch/third_party/onnx


# Use UV to install python packages from the workspace. This just installs packages into the system's python
# environment, and does not use the current uv.lock file. Note that with python 3.12, we now need to set
# UV_BREAK_SYSTEM_PACKAGES, since the pytorch base image has made the decision not to use a virtual environment and UV
# does not respect the PIP_BREAK_SYSTEM_PACKAGES environment variable set in the base dockerfile.
COPY --from=ghcr.io/astral-sh/uv:0.4.25 /uv /usr/local/bin/uv
ENV UV_LINK_MODE=copy \
  UV_COMPILE_BYTECODE=1 \
  UV_PYTHON_DOWNLOADS=never \
  UV_SYSTEM_PYTHON=true \
  UV_BREAK_SYSTEM_PACKAGES=1

# Install the bionemo-geometric requirements ahead of copying over the rest of the repo, so that we can cache their
# installation. These involve building some torch extensions, so they can take a while to install.
RUN --mount=type=bind,source=./sub-packages/bionemo-geometric/requirements.txt,target=/requirements-pyg.txt \
  --mount=type=cache,target=/root/.cache \
  uv pip install --no-build-isolation -r /requirements-pyg.txt

COPY --from=rust-env /usr/local/cargo /usr/local/cargo
COPY --from=rust-env /usr/local/rustup /usr/local/rustup

ENV PATH="/usr/local/cargo/bin:/usr/local/rustup/bin:${PATH}"
ENV RUSTUP_HOME="/usr/local/rustup"

WORKDIR /workspace/bionemo2

# Install 3rd-party deps and bionemo submodules.
COPY ./LICENSE /workspace/bionemo2/LICENSE
COPY ./3rdparty /workspace/bionemo2/3rdparty
COPY ./sub-packages /workspace/bionemo2/sub-packages

RUN --mount=type=bind,source=./requirements-test.txt,target=/requirements-test.txt \
  --mount=type=bind,source=./requirements-cve.txt,target=/requirements-cve.txt \
  --mount=type=cache,target=/root/.cache <<EOF
set -eo pipefail
uv pip install maturin --no-build-isolation
# install nvidia-resiliency-ext separately because it doesn't yet have ARM wheels
git clone https://github.com/NVIDIA/nvidia-resiliency-ext
uv pip install nvidia-resiliency-ext/
rm -rf nvidia-resiliency-ext/
# ngcsdk causes strange dependency conflicts that we will resolve later
sed -i "/ngcsdk/d" ./sub-packages/bionemo-core/pyproject.toml
# Remove llama-index because bionemo doesn't use it and it adds CVEs to container
sed -i "/llama-index/d" ./3rdparty/NeMo/requirements/requirements_nlp.txt
uv pip install --no-build-isolation \
./3rdparty/*  \
./sub-packages/bionemo-* \
-r /requirements-cve.txt \
-r /requirements-test.txt

# Install back ngcsdk. Somehow doing it here avoids a large dependency loop
uv pip install ngcsdk

# Addressing security scan issue - CVE vulnerability https://github.com/advisories/GHSA-g4r7-86gm-pgqc The package is a
# dependency of lm_eval from NeMo requirements_eval.txt. We also remove zstandard, another dependency of lm_eval, which
# seems to be causing issues with NGC downloads. See https://nvbugspro.nvidia.com/bug/5149698
uv pip uninstall sqlitedict zstandard

rm -rf ./3rdparty
rm -rf /tmp/*
rm -rf ./sub-packages/bionemo-noodles/target
EOF

# In the devcontainer image, we just copy over the finished `dist-packages` folder from the build image back into the
# base pytorch container. We can then set up a non-root user and uninstall the bionemo and 3rd-party packages, so that
# they can be installed in an editable fashion from the workspace directory. This lets us install all the package
# dependencies in a cached fashion, so they don't have to be built from scratch every time the devcontainer is rebuilt.
FROM ${BASE_IMAGE} AS dev

RUN --mount=type=cache,id=apt-cache,target=/var/cache/apt,sharing=locked \
  --mount=type=cache,id=apt-lib,target=/var/lib/apt,sharing=locked \
  <<EOF
set -eo pipefail
apt-get update -qy
apt-get install -qyy \
  sudo
rm -rf /tmp/* /var/tmp/*
EOF

# Use a non-root user to use inside a devcontainer (with ubuntu 23 and later, we can use the default ubuntu user).
ARG USERNAME=ubuntu
RUN echo $USERNAME ALL=\(root\) NOPASSWD:ALL > /etc/sudoers.d/$USERNAME \
  && chmod 0440 /etc/sudoers.d/$USERNAME

# Here we delete the dist-packages directory from the pytorch base image, and copy over the dist-packages directory from
# the build image. This ensures we have all the necessary dependencies installed (megatron, nemo, etc.).
RUN <<EOF
  set -eo pipefail
  rm -rf /usr/local/lib/python3.12/dist-packages
  mkdir -p /usr/local/lib/python3.12/dist-packages
  chmod 777 /usr/local/lib/python3.12/dist-packages
  chmod 777 /usr/local/bin
EOF

USER $USERNAME

COPY --from=bionemo2-base --chown=$USERNAME:$USERNAME --chmod=777 \
  /usr/local/lib/python3.12/dist-packages /usr/local/lib/python3.12/dist-packages

COPY --from=ghcr.io/astral-sh/uv:0.4.25 /uv /usr/local/bin/uv
ENV UV_LINK_MODE=copy \
  UV_COMPILE_BYTECODE=0 \
  UV_PYTHON_DOWNLOADS=never \
  UV_SYSTEM_PYTHON=true \
  UV_BREAK_SYSTEM_PACKAGES=1

# Bring in the rust toolchain, as maturin is a dependency listed in requirements-dev
COPY --from=rust-env /usr/local/cargo /usr/local/cargo
COPY --from=rust-env /usr/local/rustup /usr/local/rustup

ENV PATH="/usr/local/cargo/bin:/usr/local/rustup/bin:${PATH}"
ENV RUSTUP_HOME="/usr/local/rustup"

RUN --mount=type=bind,source=./requirements-dev.txt,target=/workspace/bionemo2/requirements-dev.txt \
  --mount=type=cache,target=/root/.cache <<EOF
  set -eo pipefail
  uv pip install -r /workspace/bionemo2/requirements-dev.txt
  rm -rf /tmp/*
EOF

RUN <<EOF
  set -eo pipefail
  rm -rf /usr/local/lib/python3.12/dist-packages/bionemo*
  pip uninstall -y nemo_toolkit megatron_core
EOF


# Transformer engine attention defaults
# FIXME the following result in unstable training curves even if they are faster
#  see https://github.com/NVIDIA/bionemo-framework/pull/421
#ENV NVTE_FUSED_ATTN=1 NVTE_FLASH_ATTN=0
FROM dev AS development

WORKDIR /workspace/bionemo2
COPY --from=bionemo2-base /workspace/bionemo2/ .
COPY ./internal ./internal
# because of the `rm -rf ./3rdparty` in bionemo2-base
COPY ./3rdparty ./3rdparty

USER root
COPY --from=rust-env /usr/local/cargo /usr/local/cargo
COPY --from=rust-env /usr/local/rustup /usr/local/rustup

ENV PATH="/usr/local/cargo/bin:/usr/local/rustup/bin:${PATH}"
ENV RUSTUP_HOME="/usr/local/rustup"

RUN <<EOF
set -eo pipefail
find . -name __pycache__ -type d -print | xargs rm -rf
uv pip install --no-build-isolation --editable ./internal/infra-bionemo
for sub in ./3rdparty/* ./sub-packages/bionemo-*; do
    uv pip install --no-deps --no-build-isolation --editable $sub
done
EOF

# Since the entire repo is owned by root, switching username for development breaks things.
ARG USERNAME=ubuntu
RUN chown $USERNAME:$USERNAME -R /workspace/bionemo2/
USER $USERNAME

# The 'release' target needs to be last so that it's the default build target. In the future, we could consider a setup
# similar to the devcontainer above, where we copy the dist-packages folder from the build image into the release image.
# This would reduce the overall image size by reducing the number of intermediate layers. In the meantime, we match the
# existing release image build by copying over remaining files from the repo into the container.
FROM bionemo2-base AS release

RUN mkdir -p /workspace/bionemo2/.cache/

COPY VERSION .
COPY ./scripts ./scripts
COPY ./README.md ./
# Copy over folders so that the image can run tests in a self-contained fashion.
COPY ./ci/scripts ./ci/scripts
COPY ./docs ./docs

COPY --from=rust-env /usr/local/cargo /usr/local/cargo
COPY --from=rust-env /usr/local/rustup /usr/local/rustup


# RUN rm -rf /usr/local/cargo /usr/local/rustup
RUN chmod 777 -R /workspace/bionemo2/

# Transformer engine attention defaults
# We have to declare this again because the devcontainer splits from the release image's base.
# FIXME the following results in unstable training curves even if faster.
#  See https://github.com/NVIDIA/bionemo-framework/pull/421
# ENV NVTE_FUSED_ATTN=1 NVTE_FLASH_ATTN=0<|MERGE_RESOLUTION|>--- conflicted
+++ resolved
@@ -56,13 +56,13 @@
 rm -rf /tmp/* /var/tmp/*
 EOF
 
-<<<<<<< HEAD
+
 ## BUMP TE from v1.14 to v1.13
  ARG TE_TAG=9d4e11eaa508383e35b510dc338e58b09c30be73
  RUN NVTE_FRAMEWORK=pytorch NVTE_WITH_USERBUFFERS=1 MPI_HOME=/usr/local/mpi \
     pip --disable-pip-version-check --no-cache-dir install \
     git+https://github.com/NVIDIA/TransformerEngine.git@${TE_TAG}
-=======
+
 # Install AWS CLI based on architecture
 RUN if [ "$TARGETARCH" = "arm64" ]; then \
       curl "https://awscli.amazonaws.com/awscli-exe-linux-aarch64.zip" -o "awscliv2.zip"; \
@@ -74,7 +74,7 @@
     unzip awscliv2.zip && \
     ./aws/install && \
     rm -rf aws awscliv2.zip
->>>>>>> a643d8c0
+
 
 # Use a branch of causal_conv1d while the repository works on Blackwell support.
 ARG CAUSAL_CONV_TAG=52e06e3d5ca10af0c7eb94a520d768c48ef36f1f
