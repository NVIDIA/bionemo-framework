--- conflicted
+++ resolved
@@ -5,11 +5,7 @@
 #   https://gitlab-master.nvidia.com/dl/JoC/nemo-ci/-/blob/main/.gitlab-ci.yml
 #  We should keep versions in our container up to date to ensure that we get the latest tested perf improvements and
 #   training loss curves from NeMo.
-<<<<<<< HEAD
-ARG BASE_IMAGE=nvcr.io/nvidia/pytorch:24.10-py3
-=======
 ARG BASE_IMAGE=nvcr.io/nvidia/pytorch:24.12-py3
->>>>>>> 5bc7bdb9
 
 FROM rust:1.82.0 as rust-env
 
@@ -77,14 +73,6 @@
 
 # Addressing Security Scan Vulnerabilities
 RUN rm -rf /opt/pytorch/pytorch/third_party/onnx
-<<<<<<< HEAD
-RUN apt-get update  && \
-  apt-get install -y openssh-client=1:8.9p1-3ubuntu0.10 && \
-  rm -rf /var/lib/apt/lists/*
-RUN apt purge -y libslurm37 libpmi2-0 && \
-  apt autoremove -y
-=======
->>>>>>> 5bc7bdb9
 
 
 # Use UV to install python packages from the workspace. This just installs packages into the system's python
