--- conflicted
+++ resolved
@@ -21,20 +21,6 @@
 7. **Address feedback** - Once reviewed, make or address any requested changes, then ensure the continuous integration stages all pass.
 8. **Merge** - Once approved and CI has fully passed, you may merge your Pull Request.
 
-<<<<<<< HEAD
-### **Key Requirements:**
-- ✅ All commits must be signed-off (`git commit -s`)
-- ✅ All code follows Python standards (ruff formatting, type hints, docstrings)
-- ✅ Unit tests should be added for any new functionality  
-- ✅ Documentation updated (docstrings, README changes)
-- ✅ Pre-commit hooks installed and passing
-- ✅ CI pipeline successful
-
-### **Common Gotchas:**
-- Don't forget the `-s` flag on commits (DCO requirement)
-- External contributors must add `contribution` label to PRs
-- Use checkbox controls and labels in PR description to configure CI behavior; CI failures can lead to stalled review and greatly increase how long it takes to integrate your contribution.
-=======
 ### **Requirements for all contributions:**
 All contributions to the BioNeMo Framework must meet the following criteria before they can be accepted:
 
@@ -51,7 +37,6 @@
 - The DCO sign-off (`-s` flag) is mandatory for all commits and cannot be waived
 - External contributors are required to add the `contribution` label to their Pull Requests
 - Proper use of checkbox controls and labels in the PR description helps configure CI behavior appropriately. CI failures significantly slow down the review process and can greatly increase the time required to integrate your contribution
->>>>>>> fdc3431e
 
 ---
 
