# SPDX-FileCopyrightText: Copyright (c) 2024 NVIDIA CORPORATION & AFFILIATES. All rights reserved.
<<<<<<< HEAD
=======
# SPDX-FileCopyrightText: Copyright (c) 2024 Arc Institute. All rights reserved.
# SPDX-FileCopyrightText: Copyright (c) 2024 Michael Poli. All rights reserved.
# SPDX-FileCopyrightText: Copyright (c) 2024 Stanford University. All rights reserved
>>>>>>> aca52c38
# SPDX-License-Identifier: LicenseRef-Apache2
#
# Licensed under the Apache License, Version 2.0 (the "License");
# you may not use this file except in compliance with the License.
# You may obtain a copy of the License at
#
#     http://www.apache.org/licenses/LICENSE-2.0
#
# Unless required by applicable law or agreed to in writing, software
# distributed under the License is distributed on an "AS IS" BASIS,
# WITHOUT WARRANTIES OR CONDITIONS OF ANY KIND, either express or implied.
# See the License for the specific language governing permissions and
# limitations under the License.


import gzip
import math
import os
from pathlib import Path

<<<<<<< HEAD
import pandas as pd
=======
import altair as alt
import numpy as np
import pandas as pd
import torch
>>>>>>> aca52c38
from Bio import SeqIO
from sklearn.metrics import auc, roc_curve



# Constants
WINDOW_SIZE = 8192
DEFAULT_COMMIT_HASH = "3819474bee6c24938016614411f1fa025e542bbe"  # pragma: allowlist secret


def download_data(data_dir="brca1", commit_hash=DEFAULT_COMMIT_HASH):
    """Download required data files if they don't exist locally.

<<<<<<< HEAD
=======

# NVIDIA Light Theme Colors
NVIDIA_GREEN = "#76B900"
BACKGROUND_COLOR = "#F8F8F8"  # Light background
GRID_COLOR = "#DDDDDD"
FONT_COLOR = "#333333"


def plot_roc_curve(df):
    """Plots an ROC curve using Altair with a light NVIDIA-themed design.

    The function assumes:
    - `class` column as the true labels (binary, 'LOF' = 1, else 0).
    - `evo2_delta_score` as the prediction score.

    Parameters:
    - df (pd.DataFrame): DataFrame containing `class` and `evo2_delta_score`.

    Returns:
    - Altair Chart: ROC Curve Visualization.
    """
    # NVIDIA theme colors
    nvidia_green = "#76B900"
    background_color = "#F8F8F8"
    grid_color = "#DDDDDD"
    font_color = "#333333"

    # Validate required columns
    if "class" not in df.columns or "evo2_delta_score" not in df.columns:
        raise ValueError("DataFrame must contain 'class' and 'evo2_delta_score' columns.")

    # Convert 'class' to binary labels: Assume 'LOF' = 1, anything else = 0
    y_true = (df["class"] == "LOF").astype(int)

    # Compute ROC curve
    fpr, tpr, _ = roc_curve(y_true, -df["evo2_delta_score"])  # Negative to align with previous logic
    roc_auc = auc(fpr, tpr)

    # Create DataFrame for plotting
    roc_df = pd.DataFrame({"False Positive Rate": fpr, "True Positive Rate": tpr})

    # Create the ROC curve plot
    roc_chart = (
        alt.Chart(roc_df)
        .mark_line(color=nvidia_green, strokeWidth=3)
        .encode(
            x=alt.X(
                "False Positive Rate",
                title="False Positive Rate",
                scale=alt.Scale(domain=[0, 1]),
                axis=alt.Axis(gridColor=grid_color, labelColor=font_color, titleColor=font_color),
            ),
            y=alt.Y(
                "True Positive Rate",
                title="True Positive Rate",
                scale=alt.Scale(domain=[0, 1]),
                axis=alt.Axis(gridColor=grid_color, labelColor=font_color, titleColor=font_color),
            ),
            tooltip=["False Positive Rate", "True Positive Rate"],
        )
    )

    # Add diagonal reference line for random guessing
    diagonal = (
        alt.Chart(pd.DataFrame({"x": [0, 1], "y": [0, 1]}))
        .mark_line(color="gray", strokeDash=[5, 5])
        .encode(x="x", y="y")
    )

    # Combine plots with NVIDIA-themed styling and left-aligned title & subtitle
    final_chart = (
        (roc_chart + diagonal)
        .properties(
            title=alt.TitleParams(
                text=f"Zeroshot ROC Curve (AUROC = {roc_auc:.2f})",
                subtitle="Evaluating the discriminative performance of Evo 2 predictions.",
                anchor="start",
                fontSize=16,
                subtitleFontSize=14,
                color=font_color,
            ),
            width=500,
            height=400,
            background=background_color,
        )
        .configure_axis(grid=True, gridColor=grid_color)
    )

    return final_chart


def plot_strip_with_means(df, x_col="evo2_delta_score", class_col="class"):
    """Creates a strip plot with jittered points and vertical mean lines for each class.

    Parameters:
    - df (pd.DataFrame): The input DataFrame containing data.
    - x_col (str): The column name representing the x-axis values (e.g., evo2_delta_score).
    - class_col (str): The column name representing the class labels.

    Returns:
    - Altair Chart: Strip plot with mean indicators.
    """
    # NVIDIA theme colors
    nvidia_green = "#76B900"
    background_color = "#F8F8F8"
    grid_color = "#DDDDDD"
    font_color = "#333333"

    # Define class mapping for y-axis positions
    unique_classes = df[class_col].unique()
    y_positions = {cls: i for i, cls in enumerate(unique_classes)}

    # Add jitter manually to the y-axis for strip plot
    df = df.copy()  # Avoid modifying the original dataframe
    df["jitter"] = df[class_col].map(y_positions) + (np.random.rand(len(df)) - 0.5) * 0.3

    # Compute mean values for each class
    mean_scores = df.groupby(class_col)[x_col].mean().reset_index()
    mean_scores["y_start"] = mean_scores[class_col].map(y_positions) - 0.2
    mean_scores["y_end"] = mean_scores[class_col].map(y_positions) + 0.2

    # Create strip plot with jittered y values
    strip_plot = (
        alt.Chart(df)
        .mark_circle(size=20, opacity=0.6)
        .encode(
            x=alt.X(
                x_col,
                title="Delta Likelihood Score, Evo 2",
                axis=alt.Axis(gridColor=grid_color, labelColor=font_color, titleColor=font_color),
            ),
            y=alt.Y("jitter", title="BRCA1 SNV Class", axis=None),
            color=alt.Color(
                class_col,
                scale=alt.Scale(domain=list(y_positions.keys()), range=["red", nvidia_green]),
            ),
            tooltip=[x_col, class_col],
        )
    )

    # Create vertical mean lines that are limited to each class group
    mean_lines = (
        alt.Chart(mean_scores)
        .mark_rule(strokeWidth=4, opacity=0.8)
        .encode(
            x=alt.X(f"{x_col}:Q"),
            y=alt.Y("y_start:Q"),
            y2="y_end:Q",
            color=alt.value("black"),  # NVIDIA green for mean indicators
        )
    )

    # Combine strip plot and class-specific mean lines with left-aligned title & subtitle
    final_chart = (
        (strip_plot + mean_lines)
        .properties(
            title=alt.TitleParams(
                text="Distribution of Delta Likelihoods Scores",
                subtitle="Comparing Evo 2 likelihood scores for different BRCA1 SNV classes.",
                anchor="start",
                fontSize=16,
                subtitleFontSize=14,
                color=font_color,
            ),
            width=450,
            height=250,
            background=background_color,
        )
        .configure_axis(grid=True, gridColor=grid_color)
    )

    return final_chart


# Check if FP8 is supported on the current GPU
def check_fp8_support():
    """Check if FP8 is supported on the current GPU.

    FP8 requires compute capability 8.9+ (Ada Lovelace/Hopper architecture or newer).
    """
    if not torch.cuda.is_available():
        return False, "CUDA not available"

    device_props = torch.cuda.get_device_properties(0)
    compute_capability = f"{device_props.major}.{device_props.minor}"
    device_name = device_props.name

    # FP8 is supported on compute capability 8.9+ (Ada Lovelace/Hopper architecture)
    is_supported = (device_props.major > 8) or (device_props.major == 8 and device_props.minor >= 9)

    return is_supported, f"Device: {device_name}, Compute Capability: {compute_capability}"


def download_data(data_dir="brca1", commit_hash="3819474bee6c24938016614411f1fa025e542bbe"):
    """Download required data files if they don't exist locally.

>>>>>>> aca52c38
    Parameters:
    -----------
    data_dir : str
        Directory to store downloaded files
    commit_hash : str
        GitHub commit hash for data version
    """
    if not os.path.exists(data_dir):
        os.makedirs(data_dir)

    excel_path = os.path.join(data_dir, "41586_2018_461_MOESM3_ESM.xlsx")
    genome_path = os.path.join(data_dir, "GRCh37.p13_chr17.fna.gz")

    if not os.path.exists(excel_path):
        os.system(
            f"wget https://github.com/ArcInstitute/evo2/raw/{commit_hash}/notebooks/brca1/41586_2018_461_MOESM3_ESM.xlsx -O {excel_path}"
        )

    if not os.path.exists(genome_path):
        os.system(
            f"wget https://github.com/ArcInstitute/evo2/raw/{commit_hash}/notebooks/brca1/GRCh37.p13_chr17.fna.gz -O {genome_path}"
        )

    return excel_path, genome_path


def load_brca1_data(excel_path):
    """Load and preprocess BRCA1 data from Excel file.

    Parameters:
    -----------
    excel_path : str
        Path to the Excel file

    Returns:
    --------
    pandas.DataFrame
        Processed BRCA1 dataframe
    """
    # Load the dataframe
    brca1_df = pd.read_excel(excel_path, header=2)

    # Select and rename columns
    brca1_df = brca1_df[
        [
            "chromosome",
            "position (hg19)",
            "reference",
            "alt",
            "function.score.mean",
            "func.class",
        ]
    ]

    brca1_df.rename(
        columns={
            "chromosome": "chrom",
            "position (hg19)": "pos",
            "reference": "ref",
            "alt": "alt",
            "function.score.mean": "score",
            "func.class": "class",
        },
        inplace=True,
    )

    # Convert to two-class system
    brca1_df["class"] = brca1_df["class"].replace(["FUNC", "INT"], "FUNC/INT")

    return brca1_df


def load_genome_sequence(genome_path):
    """Load genome sequence from FASTA file.

    Parameters:
    -----------
    genome_path : str
        Path to the genome FASTA file

    Returns:
    --------
    str
        Genome sequence string
    """
    with gzip.open(genome_path, "rt") as handle:
        for record in SeqIO.parse(handle, "fasta"):
            return str(record.seq)

    raise ValueError("Failed to parse genome sequence")


def parse_sequences(pos, ref, alt, seq_chr17, window_size=WINDOW_SIZE):
    """Parse reference and variant sequences from the reference genome sequence.

    Parameters:
    -----------
    pos : int
        Position (1-indexed)
    ref : str
        Reference base
    alt : str
        Alternate base
    seq_chr17 : str
        Full chromosome 17 sequence
    window_size : int
        Size of the sequence window to extract

    Returns:
    --------
    tuple
        (reference_sequence, variant_sequence)
    """
    p = pos - 1  # Convert to 0-indexed position
    full_seq = seq_chr17

    ref_seq_start = max(0, p - window_size // 2)
    ref_seq_end = min(len(full_seq), p + window_size // 2)
    ref_seq = seq_chr17[ref_seq_start:ref_seq_end]
    snv_pos_in_ref = min(window_size // 2, p)
    var_seq = ref_seq[:snv_pos_in_ref] + alt + ref_seq[snv_pos_in_ref + 1 :]

    # Sanity checks
    assert len(var_seq) == len(ref_seq)
    assert ref_seq[snv_pos_in_ref] == ref
    assert var_seq[snv_pos_in_ref] == alt

    return ref_seq, var_seq


def sample_data(df, sample_frac=1.0, balanced=True, disable=False, random_state=42):
    """Sample dataframe, optionally with balanced classes.

    Parameters:
    -----------
    df : pandas.DataFrame
        Input dataframe
    sample_frac : float
        Fraction of data to sample
    balanced : bool
        Whether to balance classes
    disable : bool
        Whether to disable sampling
    random_state : int
        Random seed for reproducibility

    Returns:
    --------
    pandas.DataFrame
        Sampled dataframe
    """
    if disable:
        return df

    if balanced:
        # Get the number of rows in the dataframe
        num_rows_minor_class = math.ceil(len(df[df["class"] == "LOF"]) * sample_frac)
        return (
            pd.concat(
                [
                    df[df["class"] == "LOF"].sample(n=num_rows_minor_class, random_state=random_state),
                    df[df["class"] == "FUNC/INT"].sample(n=num_rows_minor_class, random_state=random_state),
                ]
            )
            .sample(frac=1.0, random_state=random_state)
            .reset_index(drop=True)
        )
    else:
        # Calculate the number of rows to sample
        return df.sample(frac=sample_frac, random_state=random_state).reset_index(drop=True)


def generate_fasta_files(df, seq_chr17, output_dir="brca1_fasta_files", window_size=WINDOW_SIZE):
    """Generate FASTA files for reference and variant sequences.

    Parameters:
    -----------
    df : pandas.DataFrame
        Dataframe with variant information
    seq_chr17 : str
        Chromosome 17 sequence
    output_dir : str
        Output directory for FASTA files
    window_size : int
        Size of sequence window

    Returns:
    --------
    pandas.DataFrame
        Dataframe with added columns for FASTA names
    """
    # Create output directory
    output_dir = Path(output_dir)
    output_dir.mkdir(parents=True, exist_ok=True)

    # Paths for output files
    ref_fasta_path = output_dir / "brca1_reference_sequences.fasta"
    var_fasta_path = output_dir / "brca1_variant_sequences.fasta"

    # Track unique sequences
    ref_sequences = set()
    var_sequences = set()
    ref_seq_to_name = {}

    # Store unique sequences with metadata for writing
    ref_entries = []
    var_entries = []
    ref_names = []
    var_names = []

    # Collect unique reference and variant sequences
    for idx, row in df.iterrows():
        ref_seq, var_seq = parse_sequences(row["pos"], row["ref"], row["alt"], seq_chr17, window_size)

        # Add to sets to ensure uniqueness
        if ref_seq not in ref_sequences:
            ref_sequences.add(ref_seq)
            ref_name = f"BRCA1_ref_pos_{row['pos']}_{row['ref']}_class_{row['class']}"

            ref_entries.append(f">{ref_name}\n{ref_seq}\n")
            ref_names.append(ref_name)
            ref_seq_to_name[ref_seq] = ref_name
        else:
            ref_name = ref_seq_to_name[ref_seq]
            ref_names.append(ref_name)

        if var_seq not in var_sequences:
            var_sequences.add(var_seq)
            var_name = f"BRCA1_var_pos_{row['pos']}_{row['ref']}to{row['alt']}_class_{row['class']}"

            var_entries.append(f">{var_name}\n{var_seq}\n")
            var_names.append(var_name)
        else:
            assert False, "Duplicate variant sequence"

    # Write unique sequences to FASTA files
    with open(ref_fasta_path, "w") as f:
        f.writelines(ref_entries)

    with open(var_fasta_path, "w") as f:
        f.writelines(var_entries)

    # Add FASTA names to dataframe
    df_with_names = df.copy()
    df_with_names["ref_fasta_name"] = ref_names
    df_with_names["var_fasta_name"] = var_names

    print(f"Total unique reference sequences: {len(ref_sequences)}")
    print(f"Total unique variant sequences: {len(var_sequences)}")

    return df_with_names<|MERGE_RESOLUTION|>--- conflicted
+++ resolved
@@ -1,10 +1,7 @@
 # SPDX-FileCopyrightText: Copyright (c) 2024 NVIDIA CORPORATION & AFFILIATES. All rights reserved.
-<<<<<<< HEAD
-=======
 # SPDX-FileCopyrightText: Copyright (c) 2024 Arc Institute. All rights reserved.
 # SPDX-FileCopyrightText: Copyright (c) 2024 Michael Poli. All rights reserved.
 # SPDX-FileCopyrightText: Copyright (c) 2024 Stanford University. All rights reserved
->>>>>>> aca52c38
 # SPDX-License-Identifier: LicenseRef-Apache2
 #
 # Licensed under the Apache License, Version 2.0 (the "License");
@@ -25,29 +22,18 @@
 import os
 from pathlib import Path
 
-<<<<<<< HEAD
-import pandas as pd
-=======
 import altair as alt
 import numpy as np
 import pandas as pd
 import torch
->>>>>>> aca52c38
 from Bio import SeqIO
 from sklearn.metrics import auc, roc_curve
-
 
 
 # Constants
 WINDOW_SIZE = 8192
 DEFAULT_COMMIT_HASH = "3819474bee6c24938016614411f1fa025e542bbe"  # pragma: allowlist secret
 
-
-def download_data(data_dir="brca1", commit_hash=DEFAULT_COMMIT_HASH):
-    """Download required data files if they don't exist locally.
-
-<<<<<<< HEAD
-=======
 
 # NVIDIA Light Theme Colors
 NVIDIA_GREEN = "#76B900"
@@ -244,7 +230,6 @@
 def download_data(data_dir="brca1", commit_hash="3819474bee6c24938016614411f1fa025e542bbe"):
     """Download required data files if they don't exist locally.
 
->>>>>>> aca52c38
     Parameters:
     -----------
     data_dir : str
