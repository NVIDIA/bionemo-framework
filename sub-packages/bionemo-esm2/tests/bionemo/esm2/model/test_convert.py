# SPDX-FileCopyrightText: Copyright (c) 2024 NVIDIA CORPORATION & AFFILIATES. All rights reserved.
# SPDX-License-Identifier: LicenseRef-Apache2
#
# Licensed under the Apache License, Version 2.0 (the "License");
# you may not use this file except in compliance with the License.
# You may obtain a copy of the License at
#
#     http://www.apache.org/licenses/LICENSE-2.0
#
# Unless required by applicable law or agreed to in writing, software
# distributed under the License is distributed on an "AS IS" BASIS,
# WITHOUT WARRANTIES OR CONDITIONS OF ANY KIND, either express or implied.
# See the License for the specific language governing permissions and
# limitations under the License.


import pytest
from nemo.lightning import io

from bionemo.esm2.model.convert import HFESM2Importer  # noqa: F401
from bionemo.esm2.model.model import ESM2Config
from bionemo.esm2.testing.compare import assert_model_equivalence
from bionemo.llm.model.biobert.lightning import biobert_lightning_module
from bionemo.testing import megatron_parallel_state_utils


# pytestmark = pytest.mark.xfail(
#     reason="These tests are failing due to a bug in nemo global state when run in the same process as previous "
#     "checkpoint save/load scripts."
# )


def test_nemo2_conversion_equivalent_8m(tmp_path):
    model_tag = "facebook/esm2_t6_8M_UR50D"
    module = biobert_lightning_module(config=ESM2Config())
    io.import_ckpt(module, f"hf://{model_tag}", tmp_path / "nemo_checkpoint")
    with megatron_parallel_state_utils.distributed_model_parallel_state():
        assert_model_equivalence(tmp_path / "nemo_checkpoint", model_tag)


def test_nemo2_conversion_equivalent_8m_bf16(tmp_path):
    model_tag = "facebook/esm2_t6_8M_UR50D"
    module = biobert_lightning_module(config=ESM2Config())
    io.import_ckpt(module, f"hf://{model_tag}", tmp_path / "nemo_checkpoint")
    with megatron_parallel_state_utils.distributed_model_parallel_state(precision="bf16"):
        assert_model_equivalence(tmp_path / "nemo_checkpoint", model_tag, precision="bf16")


@pytest.mark.slow
def test_nemo2_conversion_equivalent_650m(tmp_path):
    model_tag = "facebook/esm2_t33_650M_UR50D"
    module = biobert_lightning_module(config=ESM2Config())
    io.import_ckpt(module, f"hf://{model_tag}", tmp_path / "nemo_checkpoint")
    with megatron_parallel_state_utils.distributed_model_parallel_state():
<<<<<<< HEAD
        assert_model_equivalence(tmp_path / "nemo_checkpoint", model_tag)
=======
        assert_model_equivalence(tmp_path / "nemo_checkpoint", model_tag, atol=1e-4, rtol=1e-4)
>>>>>>> 939bc72d
<|MERGE_RESOLUTION|>--- conflicted
+++ resolved
@@ -52,8 +52,4 @@
     module = biobert_lightning_module(config=ESM2Config())
     io.import_ckpt(module, f"hf://{model_tag}", tmp_path / "nemo_checkpoint")
     with megatron_parallel_state_utils.distributed_model_parallel_state():
-<<<<<<< HEAD
-        assert_model_equivalence(tmp_path / "nemo_checkpoint", model_tag)
-=======
-        assert_model_equivalence(tmp_path / "nemo_checkpoint", model_tag, atol=1e-4, rtol=1e-4)
->>>>>>> 939bc72d
+        assert_model_equivalence(tmp_path / "nemo_checkpoint", model_tag, atol=1e-4, rtol=1e-4)