--- conflicted
+++ resolved
@@ -18,10 +18,7 @@
 from copy import deepcopy
 from pathlib import Path
 from typing import List, Tuple
-<<<<<<< HEAD
 from unittest import mock
-=======
->>>>>>> f402d117
 
 import pytest
 import torch
@@ -31,10 +28,7 @@
 
 from bionemo import esm2
 from bionemo.core.utils.dtypes import get_autocast_dtype
-<<<<<<< HEAD
 from bionemo.core.utils.random_utils import random_numpy_context
-=======
->>>>>>> f402d117
 from bionemo.esm2.api import ESM2Config, ESM2Model
 from bionemo.esm2.data.datamodule import ESMDataModule
 from bionemo.esm2.model.embedding import ESM2Embedding
@@ -82,7 +76,6 @@
         yield ESM2Config()
 
 
-<<<<<<< HEAD
 @pytest.fixture(scope="module")
 def esm2_650M_config_w_ckpt() -> ESM2Config:
     with megatron_parallel_state_utils.distributed_model_parallel_state():
@@ -90,15 +83,6 @@
 
 
 @pytest.fixture(scope="module")
-=======
-@pytest.fixture(scope="module")
-def esm2_650M_config_w_ckpt() -> ESM2Config:
-    with megatron_parallel_state_utils.distributed_model_parallel_state():
-        yield ESM2Config(nemo1_ckpt_path=nemo1_checkpoint_path)
-
-
-@pytest.fixture(scope="module")
->>>>>>> f402d117
 def esm2_model(esm2_config) -> ESM2Model:
     with megatron_parallel_state_utils.distributed_model_parallel_state():
         tokenizer = AutoTokenizer(pretrained_model_name="facebook/esm2_t33_650M_UR50D")
@@ -130,7 +114,6 @@
     yield sample_data
 
 
-<<<<<<< HEAD
 def _compute_HF_loss(model, dataloader):
     loss = 0
     n = 0
@@ -155,8 +138,6 @@
     return mean_loss
 
 
-=======
->>>>>>> f402d117
 def test_esm2_model_initialized(esm2_model):
     assert isinstance(esm2_model, MegatronBioBertModel)
     assert isinstance(esm2_model, ESM2Model)
@@ -193,28 +174,15 @@
 
 
 def test_esm2_golden_values(esm2_650M_config_w_ckpt, sample_data):
-<<<<<<< HEAD
     tokenizer = AutoTokenizer(pretrained_model_name="facebook/esm2_t33_650M_UR50D")
     tokens = tokenizer.tokenizer([row[1] for row in sample_data], return_tensors="pt", padding=True).cuda()
-=======
-    device = "cuda"
-
-    tokenizer = AutoTokenizer(pretrained_model_name="facebook/esm2_t33_650M_UR50D")
-    tokens = tokenizer.tokenizer([row[1] for row in sample_data], return_tensors="pt", padding=True).to(device)
->>>>>>> f402d117
     input_ids = tokens["input_ids"]
     attention_mask = tokens["attention_mask"]
 
     # HF 650M model
-<<<<<<< HEAD
     hf_model = EsmForMaskedLM.from_pretrained(
         "facebook/esm2_t33_650M_UR50D", torch_dtype=get_autocast_dtype(32)
     ).cuda()
-=======
-    hf_model = EsmForMaskedLM.from_pretrained("facebook/esm2_t33_650M_UR50D", torch_dtype=get_autocast_dtype(32)).to(
-        device
-    )
->>>>>>> f402d117
 
     with torch.no_grad():
         hf_output_all = hf_model(input_ids, attention_mask, output_hidden_states=True)
@@ -227,11 +195,7 @@
         torch.cuda.empty_cache()
 
         # configure the model to return logits
-<<<<<<< HEAD
         model = esm2_650M_config_w_ckpt.configure_model(tokenizer).cuda()
-=======
-        model = esm2_650M_config_w_ckpt.configure_model(tokenizer).to(device)
->>>>>>> f402d117
         model.eval()
         result = model(input_ids, attention_mask)
         logits = result["token_logits"][..., : tokenizer.vocab_size]
@@ -245,18 +209,13 @@
         # configure the model to return hiddens
         esm2_650M_config_hiddens = deepcopy(esm2_650M_config_w_ckpt)
         esm2_650M_config_hiddens.return_only_hidden_states = True
-<<<<<<< HEAD
         model = esm2_650M_config_hiddens.configure_model(tokenizer).cuda()
-=======
-        model = esm2_650M_config_hiddens.configure_model(tokenizer).to(device)
->>>>>>> f402d117
         model.eval()
         hiddens = model(input_ids, attention_mask)
         embeddings = reduce_hiddens(torch.transpose(hiddens, 0, 1).float(), attention_mask)
 
-<<<<<<< HEAD
-        assert torch.allclose(logits, hf_logits, atol=8e-2, rtol=0.0)
-        assert torch.allclose(embeddings, hf_embeddings, atol=5e-3, rtol=0.0)
+        torch.testing.assert_close(logits, hf_logits, atol=9e-2, rtol=0.0)
+        torch.testing.assert_close(embeddings, hf_embeddings, atol=5e-3, rtol=0.0)
 
 
 def test_esm2_loss(esm2_650M_config_w_ckpt, dummy_protein_dataset, dummy_parquet_train_val_inputs):
@@ -329,8 +288,4 @@
         else:
             hf_mean_loss = torch.tensor(3.019122838973999)
 
-        assert torch.allclose(mean_loss, hf_mean_loss, atol=5e-4, rtol=0.0)
-=======
-        torch.testing.assert_close(logits, hf_logits, atol=9e-2, rtol=0.0)
-        torch.testing.assert_close(embeddings, hf_embeddings, atol=5e-3, rtol=0.0)
->>>>>>> f402d117
+        assert torch.allclose(mean_loss, hf_mean_loss, atol=5e-4, rtol=0.0)