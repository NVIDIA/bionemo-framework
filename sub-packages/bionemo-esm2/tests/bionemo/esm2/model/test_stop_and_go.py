--- conflicted
+++ resolved
@@ -26,18 +26,11 @@
 from bionemo.core.utils.dtypes import get_autocast_dtype
 from bionemo.esm2.api import ESM2Config
 from bionemo.esm2.data.datamodule import ESMDataModule
-from bionemo.esm2.data.dataset import (
-    RandomMaskStrategy,
-    create_dummy_parquet_train_val_inputs,
-    create_dummy_protein_dataset,
-)
+from bionemo.esm2.data.dataset import RandomMaskStrategy
 from bionemo.esm2.data.tokenizer import BioNeMoESMTokenizer, get_tokenizer
 from bionemo.esm2.model.lr_scheduler import WarmupAnnealDecayHoldScheduler
 from bionemo.llm.model.biobert.lightning import biobert_lightning_module
-<<<<<<< HEAD
-=======
 from bionemo.testing.data.esm2 import create_mock_parquet_train_val_inputs, create_mock_protein_dataset
->>>>>>> 5af5dd6f
 from bionemo.testing.harnesses import stop_and_go
 from bionemo.testing.harnesses.mode import Mode
 
@@ -60,13 +53,8 @@
         cls.data_dir.mkdir(parents=True, exist_ok=True)
 
         # setup data
-<<<<<<< HEAD
-        cls.train_cluster_path, cls.valid_cluster_path = create_dummy_parquet_train_val_inputs(cls.data_dir)
-        cls.train_database_path = create_dummy_protein_dataset(cls.data_dir)
-=======
         cls.train_cluster_path, cls.valid_cluster_path = create_mock_parquet_train_val_inputs(cls.data_dir)
         cls.train_database_path = create_mock_protein_dataset(cls.data_dir)
->>>>>>> 5af5dd6f
         cls.valid_database_path = cls.train_database_path
         cls.tokenizer: BioNeMoESMTokenizer = get_tokenizer()
 
