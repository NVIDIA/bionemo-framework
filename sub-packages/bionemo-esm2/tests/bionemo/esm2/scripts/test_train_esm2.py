--- conflicted
+++ resolved
@@ -94,7 +94,7 @@
             valid_database_path=valid_database_path,
             num_nodes=1,
             devices=1,
-            min_seq_length=None,
+            min_seq_length=128,
             max_seq_length=128,
             result_dir=result_dir,
             experiment_name="esm2",
@@ -111,16 +111,16 @@
             biobert_spec_option=BiobertSpecOption.esm2_bert_layer_with_transformer_engine_spec,
             lr=1e-4,
             micro_batch_size=2,
-            accumulate_grad_batches=2,
+            accumulate_grad_batches=1,
             precision="bf16-mixed",
             resume_if_exists=resume_if_exists,
             create_tensorboard_logger=create_tensorboard_logger,
             create_tflops_callback=create_tflops_callback,
+            create_checkpoint_callback=create_checkpoint_callback,
             num_layers=2,
             num_attention_heads=2,
             hidden_size=4,
             ffn_hidden_size=4 * 4,
-            create_checkpoint_callback=create_checkpoint_callback,
         )
     return trainer
 
@@ -194,7 +194,6 @@
         resume_if_exists=False,
         wandb_project=None,
     )
-
     experiment_dir = tmp_path / "esm2"
     assert experiment_dir.exists(), "Could not find experiment directory."
     assert experiment_dir.is_dir(), "Experiment directory is supposed to be a directory."
@@ -204,40 +203,29 @@
     children = list(experiment_dir.iterdir())
     # ["checkpoints", "dev"] since wandb is disabled. Offline mode was causing troubles
     expected_children = 2 if create_checkpoint_callback else 1
-    assert (
-        len(children) == expected_children
-    ), f"Expected {expected_children} child in the experiment directory, found {children}."
+    assert len(children) == expected_children, (
+        f"Expected {expected_children} child in the experiment directory, found {children}."
+    )
 
     if create_checkpoint_callback:
-<<<<<<< HEAD
         checkpoints_dir = experiment_dir / "checkpoints"
         assert checkpoints_dir.exists(), "Checkpoints directory does not exist."
         # check if correct checkpoint was saved
-        expected_checkpoint_suffix = f"step={num_steps -1}"
+        expected_checkpoint_suffix = f"step={num_steps - 1}"
         matching_subfolders = [
             p
             for p in checkpoints_dir.iterdir()
             if p.is_dir() and (expected_checkpoint_suffix in p.name and "last" in p.name)
         ]
-        assert (
-            matching_subfolders
-        ), f"No checkpoint subfolder ending with '{expected_checkpoint_suffix}' found in {checkpoints_dir}."
+        assert matching_subfolders, (
+            f"No checkpoint subfolder ending with '{expected_checkpoint_suffix}' found in {checkpoints_dir}."
+        )
 
     assert (log_dir / "nemo_log_globalrank-0_localrank-0.txt").is_file(), "Could not find experiment log."
 
     # Recursively search for files from tensorboard logger
     event_files = list(log_dir.rglob("events.out.tfevents*"))
-
     assert event_files, f"No TensorBoard event files found under {log_dir}"
-=======
-        assert (result_dir / "test_experiment" / uq_rundir / "checkpoints").is_dir(), (
-            "Test experiment checkpoints directory is supposed to be a directory."
-        )
-    assert (result_dir / "test_experiment" / uq_rundir / "nemo_log_globalrank-0_localrank-0.txt").is_file(), (
-        "Could not find experiment log."
-    )
->>>>>>> 4aaa4e84
-
     assert "val_ppl" in trainer.logged_metrics  # validation logging on by default
     assert "tflops_per_sec_per_gpu" in trainer.logged_metrics  # ensuring that tflops logger can be added
     assert "train_step_timing in s" in trainer.logged_metrics
@@ -325,7 +313,6 @@
         dummy_parquet_train_val_inputs (tuple[str, str]): Tuple of dummy protein train and val cluster parquet paths.
         limit_val_batches (Union[int, float, None]): Limit validation batches. None implies 1.0 as in PTL.
     """
-<<<<<<< HEAD
     train_small_esm2(
         train_database_path=dummy_protein_dataset,
         valid_database_path=dummy_protein_dataset,
@@ -339,59 +326,6 @@
         resume_if_exists=False,
         wandb_project=None,
         limit_val_batches=limit_val_batches,
-=======
-    train_cluster_path, valid_cluster_path = dummy_parquet_train_val_inputs
-
-    result_dir = Path(tmpdir.mkdir("results"))
-
-    with megatron_parallel_state_utils.distributed_model_parallel_state():
-        main(
-            train_cluster_path=train_cluster_path,
-            train_database_path=dummy_protein_dataset,
-            valid_cluster_path=valid_cluster_path,
-            valid_database_path=dummy_protein_dataset,
-            num_nodes=1,
-            devices=1,
-            min_seq_length=128,
-            max_seq_length=128,
-            result_dir=result_dir,
-            wandb_project=None,
-            wandb_offline=True,
-            scheduler_num_steps=None,
-            num_steps=5,
-            warmup_steps=2,
-            limit_val_batches=limit_val_batches,
-            val_check_interval=2,
-            log_every_n_steps=None,
-            num_dataset_workers=1,
-            biobert_spec_option=BiobertSpecOption.esm2_bert_layer_with_transformer_engine_spec,
-            lr=1e-4,
-            micro_batch_size=2,
-            accumulate_grad_batches=1,
-            precision="bf16-mixed",
-            experiment_name="test_experiment",
-            resume_if_exists=False,
-            create_tensorboard_logger=False,
-            num_layers=2,
-            num_attention_heads=2,
-            hidden_size=4,
-            ffn_hidden_size=4 * 4,
-        )
-
-    assert (result_dir / "test_experiment").exists(), "Could not find test experiment directory."
-    assert (result_dir / "test_experiment").is_dir(), "Test experiment directory is supposed to be a directory."
-    children = list((result_dir / "test_experiment").iterdir())
-    assert len(children) == 1, f"Expected 1 child in test experiment directory, found {children}."
-    uq_rundir = children[0]  # it will be some date.
-    assert (result_dir / "test_experiment" / uq_rundir / "checkpoints").exists(), (
-        "Could not find test experiment checkpoints directory."
-    )
-    assert (result_dir / "test_experiment" / uq_rundir / "checkpoints").is_dir(), (
-        "Test experiment checkpoints directory is supposed to be a directory."
-    )
-    assert (result_dir / "test_experiment" / uq_rundir / "nemo_log_globalrank-0_localrank-0.txt").is_file(), (
-        "Could not find experiment log."
->>>>>>> 4aaa4e84
     )
 
 
