--- conflicted
+++ resolved
@@ -29,24 +29,14 @@
 
 @pytest.fixture
 def dummy_protein_dataset(tmp_path):
-<<<<<<< HEAD
-    """Create a fixture of mock protein dataset."""
-    return create_dummy_protein_dataset(tmp_path)
-=======
     """Create a mock protein dataset."""
     return create_mock_protein_dataset(tmp_path)
->>>>>>> 41ef909d
 
 
 @pytest.fixture
 def dummy_parquet_train_val_inputs(tmp_path):
-<<<<<<< HEAD
-    """Create a fixture of mock protein train and val cluster parquet."""
-    return create_dummy_parquet_train_val_inputs(tmp_path)
-=======
     """Create a mock protein train and val cluster parquet."""
     return create_mock_parquet_train_val_inputs(tmp_path)
->>>>>>> 41ef909d
 
 
 @pytest.fixture
