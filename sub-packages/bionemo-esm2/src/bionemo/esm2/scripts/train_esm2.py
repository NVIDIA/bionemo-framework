--- conflicted
+++ resolved
@@ -235,10 +235,6 @@
         log_every_n_steps=log_every_n_steps,
         num_nodes=num_nodes,
         callbacks=callbacks,
-<<<<<<< HEAD
-        enable_checkpointing=create_checkpoint_callback,
-        plugins=nl.MegatronMixedPrecision(precision=precision),
-=======
         plugins=nl.MegatronMixedPrecision(
             precision=precision,
             params_dtype=get_autocast_dtype(precision),
@@ -246,7 +242,7 @@
             grad_reduce_in_fp32=grad_reduce_in_fp32,
             autocast_enabled=False,
         ),
->>>>>>> f12a4752
+        enable_checkpointing=create_checkpoint_callback,
     )
 
     tokenizer = get_tokenizer()
