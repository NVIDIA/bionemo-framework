--- conflicted
+++ resolved
@@ -296,30 +296,6 @@
     if peft is not None:
         callbacks.append(peft)
 
-<<<<<<< HEAD
-    trainer = nl.Trainer(
-        devices=num_gpus,
-        max_steps=num_steps,
-        max_epochs=max_epochs,
-        accelerator="gpu",
-        strategy=strategy,
-        limit_val_batches=limit_val_batches,
-        limit_test_batches=limit_val_batches,  # This controls upsampling and downsampling
-        val_check_interval=val_check_interval,
-        log_every_n_steps=log_every_n_steps,
-        num_nodes=num_nodes,
-        callbacks=callbacks,
-        plugins=nl.MegatronMixedPrecision(
-            precision=precision,
-            params_dtype=get_autocast_dtype(precision),
-            pipeline_dtype=get_autocast_dtype(precision),
-            grad_reduce_in_fp32=grad_reduce_in_fp32,
-            autocast_enabled=False,
-        ),
-    )
-
-=======
->>>>>>> 8d3d043c
     tokenizer = get_tokenizer()
 
     # Initialize the data module.
@@ -434,11 +410,13 @@
     callbacks.append(checkpoint_callback)
 
     trainer = nl.Trainer(
-        devices=devices,
+        devices=num_gpus,
         max_steps=num_steps,
+        max_epochs=max_epochs,
         accelerator="gpu",
         strategy=strategy,
-        limit_val_batches=limit_val_batches,  # This controls upsampling and downsampling
+        limit_val_batches=limit_val_batches,
+        limit_test_batches=limit_test_batches,  # This controls upsampling and downsampling
         val_check_interval=val_check_interval,
         log_every_n_steps=log_every_n_steps,
         num_nodes=num_nodes,
@@ -468,462 +446,5 @@
     return ckpt_path, metric_tracker, trainer
 
 
-<<<<<<< HEAD
-=======
-def finetune_esm2_entrypoint():
-    """Entrypoint for running ESM2 finetuning."""
-    # 1. get arguments
-    parser = get_parser()
-    args = parser.parse_args()
-
-    # to avoid padding for single value labels:
-    if args.min_seq_length is not None and args.datset_class is InMemorySingleValueDataset:
-        parser.error("Arguments --min-seq-length cannot be set when using InMemorySingleValueDataset.")
-    if args.lora_checkpoint_path and not args.lora_finetune:
-        parser.error("Arguments --lora=checkpoint-path cannot be set when not using lora-finetune.")
-
-    # 2. Call training with args
-    train_model(
-        train_data_path=args.train_data_path,
-        valid_data_path=args.valid_data_path,
-        num_nodes=args.num_nodes,
-        devices=args.num_gpus,
-        min_seq_length=args.min_seq_length,
-        max_seq_length=args.max_seq_length,
-        result_dir=args.result_dir,
-        wandb_entity=args.wandb_entity,
-        wandb_project=args.wandb_project,
-        wandb_tags=args.wandb_tags,
-        wandb_group=args.wandb_group,
-        wandb_id=args.wandb_id,
-        wandb_anonymous=args.wandb_anonymous,
-        wandb_log_model=args.wandb_log_model,
-        wandb_offline=args.wandb_offline,
-        num_steps=args.num_steps,
-        limit_val_batches=args.limit_val_batches,
-        val_check_interval=args.val_check_interval,
-        log_every_n_steps=args.log_every_n_steps,
-        num_dataset_workers=args.num_dataset_workers,
-        lr=args.lr,
-        micro_batch_size=args.micro_batch_size,
-        pipeline_model_parallel_size=args.pipeline_model_parallel_size,
-        tensor_model_parallel_size=args.tensor_model_parallel_size,
-        accumulate_grad_batches=args.accumulate_grad_batches,
-        precision=args.precision,
-        task_type=args.task_type,
-        encoder_frozen=args.encoder_frozen,
-        scale_lr_layer=args.scale_lr_layer,
-        lr_multiplier=args.lr_multiplier,
-        # single value classification / regression mlp
-        mlp_ft_dropout=args.mlp_ft_dropout,
-        mlp_hidden_size=args.mlp_hidden_size,
-        mlp_target_size=args.mlp_target_size,
-        # token-level classification cnn
-        cnn_dropout=args.cnn_dropout,
-        cnn_hidden_size=args.cnn_hidden_size,
-        cnn_num_classes=args.cnn_num_classes,
-        experiment_name=args.experiment_name,
-        resume_if_exists=args.resume_if_exists,
-        restore_from_checkpoint_path=args.restore_from_checkpoint_path,
-        save_last_checkpoint=args.save_last_checkpoint,
-        metric_to_monitor_for_checkpoints=args.metric_to_monitor_for_checkpoints,
-        save_top_k=args.save_top_k,
-        nsys_profiling=args.nsys_profiling,
-        nsys_start_step=args.nsys_start_step,
-        nsys_end_step=args.nsys_end_step,
-        nsys_ranks=args.nsys_ranks,
-        dataset_class=args.dataset_class,
-        config_class=args.config_class,
-        overlap_grad_reduce=args.overlap_grad_reduce,
-        overlap_param_gather=not args.no_overlap_param_gather,
-        average_in_collective=not args.no_average_in_collective,
-        grad_reduce_in_fp32=args.grad_reduce_in_fp32,
-        ckpt_async_save=not args.avoid_ckpt_async_save,
-        label_column=args.label_column,
-        lora_checkpoint_path=args.lora_checkpoint_path,
-        lora_finetune=args.lora_finetune,
-        create_tensorboard_logger=args.create_tensorboard_logger,
-    )
-
-
-def get_parser():
-    """Return the cli parser for this tool."""
-    # TODO migrate to hydra config
-    # Parse the arguments and pull them out into local variables for ease of future refactor to a
-    #   config management system.
-    parser = argparse.ArgumentParser(description="Pretrain ESM2 with UR data.")
-    parser.add_argument(
-        "--train-data-path",
-        type=Path,
-        required=True,
-        help="Path to the train data CSV file",
-    )
-    parser.add_argument(
-        "--valid-data-path",
-        type=Path,
-        required=True,
-        help="Path to the valid data CSV file",
-    )
-    parser.add_argument(
-        "--precision",
-        type=str,
-        choices=get_args(PrecisionTypes),
-        required=False,
-        default="bf16-mixed",
-        help="Precision type to use for training.",
-    )
-    parser.add_argument(
-        "--task-type",
-        type=str,
-        choices=["regression", "classification"],
-        required=True,
-        default="regression",
-        help="Fine-tuning task type.",
-    )
-    parser.add_argument(
-        "--label-column",
-        type=str,
-        required=False,
-        default="labels",
-        help="Label column name in CSV datafile.",
-    )
-    parser.add_argument(
-        "--encoder-frozen",
-        action="store_true",
-        default=False,
-        help="Freeze the encoder parameters",
-    )
-    parser.add_argument(
-        "--lr",
-        type=float,
-        required=False,
-        default=4e-4,
-        help="Learning rate for training. Default is 4e-4",
-    )
-    parser.add_argument(
-        "--scale-lr-layer",
-        type=str,
-        required=False,
-        default=None,
-        help="Layer name for which we scale the lr by lr-multiplier",
-    )
-    parser.add_argument(
-        "--lr-multiplier",
-        type=float,
-        required=False,
-        default=1.0,
-        help="Learning rate multiplier for layers with scale-lr-layer in their name",
-    )
-    parser.add_argument(
-        "--mlp-ft-dropout",
-        type=float,
-        required=False,
-        default=0.25,
-        help="Dropout for single value classification / regression mlp. Default is 0.25",
-    )
-    parser.add_argument(
-        "--mlp-hidden-size",
-        type=int,
-        required=False,
-        default=256,
-        help="Dimension of hidden layer in mlp task head. Default is 256",
-    )
-    parser.add_argument(
-        "--mlp-target-size",
-        type=int,
-        required=False,
-        default=1,
-        help="Output dimension of the mlp task head. Set to 1 for regression and number of classes for classification tasks. Default is 1",
-    )
-    parser.add_argument(
-        "--cnn-dropout",
-        type=float,
-        required=False,
-        default=0.25,
-        help="Dropout for token-level classification cnn. Default is 0.25",
-    )
-    parser.add_argument(
-        "--cnn-hidden-size",
-        type=int,
-        required=False,
-        default=32,
-        help="Hidden dimension of cnn head. Default is 32",
-    )
-    parser.add_argument(
-        "--cnn-num-classes",
-        type=int,
-        required=False,
-        default=3,
-        help="Number of classes for token-level classification cnn. Default is 3",
-    )
-    parser.add_argument(
-        "--create-tensorboard-logger", action="store_true", default=False, help="Create a tensorboard logger."
-    )
-    # FIXME (@skothenhill) figure out how checkpointing and resumption should work with the new nemo trainer
-    parser.add_argument(
-        "--resume-if-exists", action="store_true", default=False, help="Resume training if a checkpoint exists."
-    )
-    parser.add_argument(
-        "--result-dir", type=Path, required=False, default=Path("./results"), help="Path to the result directory."
-    )
-    parser.add_argument("--experiment-name", type=str, required=False, default="esm2", help="Name of the experiment.")
-
-    parser.add_argument("--wandb-entity", type=str, default=None, help="The team posting this run")
-    parser.add_argument("--wandb-project", type=str, default=None, help="Wandb project name ")
-    parser.add_argument("--wandb-tags", nargs="+", type=str, default=None, help="Tags associated with this run")
-    parser.add_argument(
-        "--wandb-group", type=str, default=None, help="A unique string shared by all runs in a given group"
-    )
-    parser.add_argument(
-        "--wandb-id", type=str, default=None, help="Sets the version, mainly used to resume a previous run"
-    )
-    parser.add_argument(
-        "--wandb-anonymous", action="store_true", help="Enable or explicitly disable anonymous logging"
-    )
-    parser.add_argument(
-        "--wandb-log-model", action="store_true", help="Save checkpoints in wandb dir to upload on W&B servers"
-    )
-    parser.add_argument("--wandb-offline", action="store_true", help="Use wandb in offline mode")
-    parser.add_argument(
-        "--num-gpus",
-        type=int,
-        required=False,
-        default=1,
-        help="Number of GPUs to use for training. Default is 1.",
-    )
-    parser.add_argument(
-        "--num-nodes",
-        type=int,
-        required=False,
-        default=1,
-        help="Number of nodes to use for training. Default is 1.",
-    )
-    parser.add_argument(
-        "--num-steps",
-        type=int,
-        required=False,
-        default=500000,
-        help="Number of steps to use for training. Default is 500000.",
-    )
-    parser.add_argument(
-        "--num-dataset-workers",
-        type=int,
-        required=False,
-        default=1,
-        help="Number of workers to use for training. Default is 1.",
-    )
-    parser.add_argument(
-        "--val-check-interval",
-        type=int,
-        required=False,
-        default=10000,
-        help="Number of steps between validation. Default is 10000.",
-    )
-    parser.add_argument(
-        "--log-every-n-steps",
-        type=int,
-        required=False,
-        help="Number of steps between logging. Default is 50.",
-    )
-    parser.add_argument(
-        "--min-seq-length",
-        type=float_or_int_or_none,
-        required=False,
-        default=None,
-        help="Minimum sequence length. Sampled will be padded if less than this value. Set 'None' to unset minimum.",
-    )
-    parser.add_argument(
-        "--max-seq-length",
-        type=int,
-        required=False,
-        default=1024,
-        help="Maximum sequence length. Samples will be truncated if exceeds this value.",
-    )
-    parser.add_argument(
-        "--limit-val-batches",
-        type=float_or_int_or_none,
-        required=False,
-        default=2,
-        help="Number of global batches used for validation if int. Fraction of validation dataset if float. Default is 2.",
-    )
-    parser.add_argument(
-        "--micro-batch-size",
-        type=int,
-        required=False,
-        default=64,
-        help="Micro-batch size. Global batch size is inferred from this.",
-    )
-    parser.add_argument(
-        "--pipeline-model-parallel-size",
-        type=int,
-        required=False,
-        default=1,
-        help="Pipeline model parallel size. Default is 1.",
-    )
-    parser.add_argument(
-        "--tensor-model-parallel-size",
-        type=int,
-        required=False,
-        default=1,
-        help="Tensor model parallel size. Default is 1.",
-    )
-    parser.add_argument(
-        "--accumulate-grad-batches",
-        type=int,
-        required=False,
-        default=1,
-        help="Gradient accumulation steps. Global batch size is inferred from this.",
-    )
-    parser.add_argument(
-        "--save-last-checkpoint",
-        action="store_true",
-        default=True,
-        help="Save the last checkpoint.",
-    )
-    parser.add_argument(
-        "--metric-to-monitor-for-checkpoints",
-        type=str,
-        required=False,
-        default="val_loss",
-        help="The metric to monitor for checkpointing.",
-    )
-    parser.add_argument(
-        "--save-top-k",
-        type=int,
-        required=False,
-        default=2,
-        help="Save the top k checkpoints.",
-    )
-    parser.add_argument(
-        "--restore-from-checkpoint-path",
-        type=Path,
-        required=False,
-        default=None,
-        help="Path to the checkpoint directory to restore from. Will override `--resume-if-exists` when set.",
-    )
-
-    parser.add_argument(
-        "--lora-finetune",
-        action="store_true",
-        default=False,
-        help="Perform fine-tuning with LoRA.",
-    )
-
-    parser.add_argument(
-        "--lora-checkpoint-path",
-        type=str,
-        required=False,
-        default=None,
-        help="Path to the LoRA states to restore from.",
-    )
-
-    parser.add_argument(
-        "--nsys-profiling",
-        action="store_true",
-        default=False,
-        help="Enable targeted `nsys` profiling on the training loop for a defined step range. To actually get profiling output you must run the whole program with `nsys`. For example: "
-        " `nsys profile -s none -o output_report_name -t cuda,nvtx --force-overwrite true --capture-range=cudaProfilerApi --capture-range-end=stop  [regular python command here]`",
-    )
-    # start, end, rank
-    parser.add_argument(
-        "--nsys-start-step",
-        type=int,
-        required=False,
-        default=0,
-        help="Start nsys profiling after this step.",
-    )
-    parser.add_argument(
-        "--nsys-end-step",
-        type=int,
-        required=False,
-        help="End nsys profiling after this step.",
-    )
-    # rank as list of integers
-    parser.add_argument(
-        "--nsys-ranks",
-        type=int,
-        nargs="+",
-        required=False,
-        default=[0],
-        help="Enable nsys profiling for these ranks.",
-    )
-    # DDP config
-    parser.add_argument(
-        "--overlap-grad-reduce",
-        action="store_true",
-        default=False,
-    )
-    parser.add_argument(
-        "--no-overlap-param-gather",
-        action="store_true",
-        default=False,
-    )
-    parser.add_argument(
-        "--no-average-in-collective",
-        action="store_true",
-        default=False,
-    )
-    parser.add_argument(
-        "--grad-reduce-in-fp32",
-        action="store_true",
-        default=False,
-    )
-    parser.add_argument(
-        "--avoid-ckpt-async-save",
-        action="store_true",
-        default=False,
-    )
-
-    parser.add_argument(
-        "--clip-grad",
-        type=float,
-        required=False,
-        default=1.0,
-        help="Gradient clipping based on global L2 norm. Default is 1.0",
-    )
-
-    config_class_options: Dict[str, Type[BioBertConfig]] = SUPPORTED_CONFIGS
-
-    def config_class_type(desc: str) -> Type[BioBertConfig]:
-        try:
-            return config_class_options[desc]
-        except KeyError:
-            raise argparse.ArgumentTypeError(
-                f"Do not recognize key {desc}, valid options are: {config_class_options.keys()}"
-            )
-
-    parser.add_argument(
-        "--config-class",
-        type=config_class_type,
-        default=ESM2FineTuneSeqConfig,
-        help="Model configs link model classes with losses, and handle model initialization (including from a prior "
-        "checkpoint). This is how you can fine-tune a model. First train with one config class that points to one model "
-        "class and loss, then implement and provide an alternative config class that points to a variant of that model "
-        "and alternative loss. In the future this script should also provide similar support for picking different data "
-        f"modules for fine-tuning with different data types. Choices: {config_class_options.keys()}",
-    )
-
-    dataset_class_options: Dict[str, Type[InMemoryProteinDataset]] = SUPPORTED_DATASETS
-
-    def dataset_class_type(desc: str) -> Type[InMemoryProteinDataset]:
-        try:
-            return dataset_class_options[desc]
-        except KeyError:
-            raise argparse.ArgumentTypeError(
-                f"Do not recognize key {desc}, valid options are: {dataset_class_options.keys()}"
-            )
-
-    parser.add_argument(
-        "--dataset-class",
-        type=dataset_class_type,
-        default=InMemorySingleValueDataset,
-        help=f"Dataset class name for finetuning. Choices: {config_class_options.keys()}",
-    )
-    parser.add_argument("--seed", type=int, default=43, help="Random seed.")
-
-    return parser
-
-
->>>>>>> 8d3d043c
 if __name__ == "__main__":
     app()