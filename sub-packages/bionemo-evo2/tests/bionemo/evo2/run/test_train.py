--- conflicted
+++ resolved
@@ -130,15 +130,11 @@
 
 
 @pytest.mark.slow
-<<<<<<< HEAD
 @pytest.mark.parametrize(
     "model_size",
     ["1b_nv"],
 )
-=======
 @pytest.mark.skip(reason="This test requires a gpu larger than the 24Gb L4s available on GitHub Actions.")
-@pytest.mark.parametrize("model_size", ["7b_nv", "7b_arc_longcontext"])
->>>>>>> b4fa6860
 def test_train_single_gpu(tmp_path, model_size: str):
     """
     This test runs them single gpu evo2 training command with sample data in a temporary directory.
