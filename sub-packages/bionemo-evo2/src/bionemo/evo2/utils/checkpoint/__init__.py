# SPDX-FileCopyrightText: Copyright (c) 2024 NVIDIA CORPORATION & AFFILIATES. All rights reserved.
<<<<<<< HEAD
=======
# SPDX-FileCopyrightText: Copyright (c) 2024 Arc Institute. All rights reserved.
# SPDX-FileCopyrightText: Copyright (c) 2024 Michael Poli. All rights reserved.
# SPDX-FileCopyrightText: Copyright (c) 2024 Stanford University. All rights reserved
>>>>>>> f4667744
# SPDX-License-Identifier: LicenseRef-Apache2
#
# Licensed under the Apache License, Version 2.0 (the "License");
# you may not use this file except in compliance with the License.
# You may obtain a copy of the License at
#
#     http://www.apache.org/licenses/LICENSE-2.0
#
# Unless required by applicable law or agreed to in writing, software
# distributed under the License is distributed on an "AS IS" BASIS,
# WITHOUT WARRANTIES OR CONDITIONS OF ANY KIND, either express or implied.
# See the License for the specific language governing permissions and
# limitations under the License.<|MERGE_RESOLUTION|>--- conflicted
+++ resolved
@@ -1,10 +1,7 @@
 # SPDX-FileCopyrightText: Copyright (c) 2024 NVIDIA CORPORATION & AFFILIATES. All rights reserved.
-<<<<<<< HEAD
-=======
 # SPDX-FileCopyrightText: Copyright (c) 2024 Arc Institute. All rights reserved.
 # SPDX-FileCopyrightText: Copyright (c) 2024 Michael Poli. All rights reserved.
 # SPDX-FileCopyrightText: Copyright (c) 2024 Stanford University. All rights reserved
->>>>>>> f4667744
 # SPDX-License-Identifier: LicenseRef-Apache2
 #
 # Licensed under the Apache License, Version 2.0 (the "License");
