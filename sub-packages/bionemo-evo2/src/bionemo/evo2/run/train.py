# SPDX-FileCopyrightText: Copyright (c) 2024 NVIDIA CORPORATION & AFFILIATES. All rights reserved.
# SPDX-FileCopyrightText: Copyright (c) 2024 Arc Institute. All rights reserved.
# SPDX-FileCopyrightText: Copyright (c) 2024 Michael Poli. All rights reserved.
# SPDX-FileCopyrightText: Copyright (c) 2024 Stanford University. All rights reserved
# SPDX-License-Identifier: LicenseRef-Apache2
#
# Licensed under the Apache License, Version 2.0 (the "License");
# you may not use this file except in compliance with the License.
# You may obtain a copy of the License at
#
#     http://www.apache.org/licenses/LICENSE-2.0
#
# Unless required by applicable law or agreed to in writing, software
# distributed under the License is distributed on an "AS IS" BASIS,
# WITHOUT WARRANTIES OR CONDITIONS OF ANY KIND, either express or implied.
# See the License for the specific language governing permissions and
# limitations under the License.

import argparse
from pathlib import Path
from typing import List, Optional

# TODO add back support for slurm resilience.
# import nvidia_resiliency_ext.ptl_resiliency as res_module
import torch
from lightning.pytorch.callbacks import LearningRateMonitor, RichModelSummary
from megatron.core.distributed import DistributedDataParallelConfig
from megatron.core.optimizer import OptimizerConfig
from nemo import lightning as nl
from nemo.collections import llm
from nemo.collections.llm.gpt.data import MockDataModule, PreTrainingDataModule
from nemo.collections.llm.gpt.data.megatron.hyena.config import parse_dataset_config
from nemo.collections.llm.gpt.data.megatron.hyena.evo2_dataset import Evo2Dataset, Evo2DatasetPadEodLossMask
from nemo.collections.llm.gpt.model.hyena import HYENA_MODEL_OPTIONS
from nemo.collections.llm.recipes.tp_overlap_configs.userbuffers import (
    userbuffers_bf16_h100_h8192_tp4_mbs1_seqlen8192,
    userbuffers_fp8_h100_h8192_tp4_mbs1_seqlen8192,
)
from nemo.collections.nlp.modules.common.tokenizer_utils import get_nmt_tokenizer
from nemo.lightning.pytorch import callbacks as nl_callbacks
from nemo.lightning.pytorch.callbacks import ModelTransform
from nemo.lightning.pytorch.callbacks.flops_callback import FLOPsMeasurementCallback
from nemo.lightning.pytorch.callbacks.megatron_comm_overlap import MegatronCommOverlapCallback
from nemo.lightning.pytorch.optim import CosineAnnealingScheduler
from nemo.lightning.pytorch.optim.megatron import MegatronOptimizerModule
from nemo.lightning.pytorch.strategies.utils import RestoreConfig
from nemo.utils.exp_manager import TimingCallback
from nemo.utils.exp_manager import TimingCallback
from bionemo.evo2.models.mamba import MAMBA_MODEL_OPTIONS, MambaModel, mamba_no_weight_decay_cond_with_embeddings
from bionemo.evo2.utils.logging.callbacks import TEVCallback
from bionemo.evo2.run.peft import Evo2LoRA
from bionemo.llm.utils.datamodule_utils import infer_global_batch_size
from bionemo.llm.utils.logger_utils import WandbConfig, setup_nemo_lightning_logger


torch._dynamo.config.suppress_errors = True


def parse_args(args: Optional[List[str]] = None) -> argparse.Namespace:
    """Parse arguments for Evo2 model training."""
    parser = argparse.ArgumentParser(
        description="Train a Hyena model using NeMo 2.0.",
        formatter_class=argparse.ArgumentDefaultsHelpFormatter,
    )
    data_group = parser.add_mutually_exclusive_group(required=True)

    data_group.add_argument(
        "-d",
        "--dataset-config",
        type=str,
        help="Path to the blended / weighted training dataset configuration YAML.",
    )
    data_group.add_argument(
        "--mock-data",
        action="store_true",
        help="Train with Mock data (for testing/debugging), either set this or provide a dataset config.",
    )

    parser.add_argument(
        "--dataset-dir",
        type=str,
        help="Absolute path to the dataset directory. Defaults to using the absolute or relative paths (dataset_prefix) specified in the dataset config YAML.",
    )

    parser.add_argument("--num-nodes", type=int, default=1, help="Number of nodes to use for training, defaults to 1.")
    parser.add_argument("--devices", type=int, default=1, help="Number of devices to use for training, defaults to 1.")
    parser.add_argument("--seq-length", type=int, default=8192, help="Training sequence length")
    parser.add_argument(
        "--tensor-parallel-size", type=int, default=1, help="Order of tensor parallelism. Defaults to 1."
    )
    parser.add_argument(
        "--pipeline-model-parallel-size", type=int, default=1, help="Order of pipeline parallelism. Defaults to 1."
    )
    parser.add_argument(
        "--context-parallel-size", type=int, default=1, help="Order of context parallelism. Defaults to 1."
    )
    parser.add_argument(
        "--create-tensorboard-logger", action="store_true", default=False, help="Create a tensorboard logger."
    )
    parser.add_argument("--wandb-entity", type=str, default=None, help="The team posting this run")
    parser.add_argument("--wandb-project", type=str, default=None, help="Wandb project name ")
    parser.add_argument("--wandb-tags", nargs="+", type=str, default=None, help="Tags associated with this run")
    parser.add_argument(
        "--wandb-group", type=str, default=None, help="A unique string shared by all runs in a given group"
    )
    parser.add_argument(
        "--wandb-job-type",
        type=str,
        default=None,
        help="A unique string representing a type of run, which is useful when you're grouping runs together into larger experiments using group.",
    )
    parser.add_argument(
        "--wandb-run-name",
        type=str,
        default=None,
        help="A unique string representing the name of the wandb run. If not provided, the name will be generated from the model and training specifications.",
    )

    parser.add_argument(
        "--wandb-id", type=str, default=None, help="Sets the version, mainly used to resume a previous run"
    )
    parser.add_argument(
        "--wandb-anonymous", action="store_true", help="Enable or explicitly disable anonymous logging"
    )
    parser.add_argument(
        "--wandb-log-model", action="store_true", help="Save checkpoints in wandb dir to upload on W&B servers"
    )
    parser.add_argument("--wandb-offline", action="store_true", help="Use wandb in offline mode")
    parser.add_argument("--sequence-parallel", action="store_true", help="Set to enable sequence parallelism.")
    parser.add_argument("--fp8", action="store_true", help="Set to enable FP8")
    parser.add_argument("--micro-batch-size", type=int, default=1, help="Micro-batch size for data-parallel training.")
    parser.add_argument(
        "--global-batch-size",
        type=int,
        default=None,
        help="Global batch size for training. If set to None, infer it from the TP, CP, and PP parameters.",
    )
    parser.add_argument(
        "--grad-acc-batches", type=int, default=1, help="Number of batches to accumulate gradients over."
    )
    parser.add_argument(
        "--max-steps",
        type=int,
        help="Number of training optimizer update steps. This controls the total number of steps as well as the "
        "shape of the learning rate curve.",
        default=500000,
    )
    parser.add_argument(
        "--constant-steps",
        type=int,
        help="Number of steps to keep the learning rate constant before annealing. This controls the "
        "shape of the learning rate curve.",
        default=80000,
    )
    parser.add_argument(
        "--early-stop-on-step",
        type=int,
        help="Stop training on this step, if set. This may be useful for testing or debugging purposes.",
    )
    parser.add_argument(
        "--val-check-interval", type=int, help="Number of steps between validation measurements and model checkpoints."
    )
    parser.add_argument("--grad-reduce-in-fp32", action="store_true", default=False, help="Gradient reduce in FP32.")
    parser.add_argument(
        "--fp8-wgrad",
        action="store_true",
        default=False,
        help="Faster option that is maybe less accurate (TBD) when using fp8.",
    )
    parser.add_argument("--use-megatron-comm-overlap-llama3-8k", action="store_true", default=False)
    parser.add_argument(
        "--tp-comm-overlap-backend",
        type=str,
        choices=["nccl", "mpi", "gloo"],
        default="nccl",
        help="TP communication backend to use. Defaults to 'nccl'.",
    )
    parser.add_argument("--align-param-gather", action="store_true", default=False)
    # parser.add_argument("--straggler-detection", action="store_true", default=False)
    parser.add_argument(
        "--model-size",
        type=str,
        choices=sorted(list(HYENA_MODEL_OPTIONS.keys()) + list(MAMBA_MODEL_OPTIONS.keys())),
        default="7b",
        help="Model size/configuration to use. Options depend on the selected model-type.",
    )
    parser.add_argument(
        "--add-bias-output",
        action="store_true",
        default=False,
        help="Add bias to the output layer to enable learning a simple prior.",
    )
    parser.add_argument(
        "--result-dir", type=Path, required=False, default=Path("./results"), help="Path to the result directory."
    )
    parser.add_argument("--experiment-name", type=str, required=False, default="evo2", help="Name of the experiment.")

    parser.add_argument(
        "--limit-val-batches",
        type=int,
        default=20,
        help="Number of validation steps",
    )
    parser.add_argument(
        "--log-every-n-steps",
        type=int,
        default=1,
        required=False,
        help="Number of steps between logging.",
    )
    parser.add_argument(
        "--ckpt-dir",
        type=str,
        default=None,
        help="Directory to restore an initial checkpoint from. Use this for supervised fine-tuning.",
    )
    parser.add_argument(
        "--use-precision-aware-optimizer",
        action="store_true",
        default=False,
        help="Use precision aware optimizer that stores main weights in FP32 when doing mixed precision training.",
    )
    parser.add_argument(
        "--bf16-main-grads",
        action="store_true",
        default=False,
        help="Use bf16 for main gradients, only use this with --use-precision-aware-optimizer.",
    )
    parser.add_argument("--wd", type=float, default=0.01, help="Weight decay for optimizer.")
    parser.add_argument(
        "--adam-beta1",
        type=float,
        default=0.9,
        help="Adam optimizer beta1 parameter.",
    )
    parser.add_argument(
        "--adam-beta2",
        type=float,
        default=0.95,
        help="Adam optimizer beta2 parameter.",
    )
    parser.add_argument(
        "--adam-eps",
        type=float,
        default=1e-8,
        help="Adam optimizer epsilon parameter. The inverse of this value (1/eps) represents the maximum adaptive learning rate per parameter.",
    )
    parser.add_argument(
        "--restore-optimizer-from-ckpt",
        action="store_true",
        help="Restore optimizer state from initial checkpoint. Defaults to False.",
    )
    parser.add_argument(
        "--average-in-collective",
        action="store_true",
        default=False,
        help="Avaerage optimizer state in collective rather than dividing by dp size and summing.",
    )
    parser.add_argument("--seed", type=int, default=1234, help="Set random seed for training.")
    parser.add_argument("--workers", type=int, default=8, help="Number of workers to use for data loading.")
    parser.add_argument(
        "--gc-interval",
        type=int,
        default=0,
        help="Set to a value > 0 if you want to synchronize garbage collection, will do gc every gc-interval steps.",
    )
    parser.add_argument(
        "--enable-preemption",
        action="store_true",
        default=False,
        help="Enable preemption hooks. If enabled this will save a checkpoint whenever slurm exits.",
    )
    parser.add_argument(
        "--ckpt-async-save",
        action="store_true",
        default=False,
    )
    parser.add_argument(
        "--ckpt-format",
        type=str,
        choices=["torch_dist", "zarr"],
        default="torch_dist",
        help="Specify checkpoint format to use. Defaults to 'torch_dist', as 'zarr' is deprecated. Only use if "
        "resuming training from a zarr checkpoint.",
    )
    parser.add_argument(
        "--eod-pad-in-loss-mask",
        action="store_true",
        default=False,
        help="Do not predict EOD/Pad tokens (typical default, but not default in original evo2).",
    )
    parser.add_argument(
        "--cross-entropy-loss-fusion",
        action="store_true",
        default=False,
        help="Use the faster, but maybe less accurate fused form of cross entropy, "
        "which also has bf16 grads internally.",
    )
    parser.add_argument(
        "--no-fp32-residual-connection",
        action="store_true",
        default=False,
        help="If set, turn off fp32 residual connections which may be faster but may impact accuracy.",
    )
    parser.add_argument(
        "--debug-ddp-parity-freq",
        type=int,
        default=0,
        help="Set to value > 0 to debug DDP weight parity between ranks.",
    )
    parser.add_argument(
        "--hybrid-override-pattern",
        type=str,
        help="Override the hybrid override pattern in the config (specifies hyena layer ordering and type).",
    )
    parser.add_argument(
        "--num-layers", type=int, help="If set, override the number of layers specified in the requested config."
    )
    parser.add_argument(
        "--create-tflops-callback",
        action="store_true",
        default=False,
        help="Enable tflops calculation callback for Hyena / Evo2. Defaults to False.",
    )
    parser.add_argument(
        "--log-parameters-and-shapes",
        action="store_true",
        default=False,
        help="Log training parameters shapes and dtypes for debugging.",
    )
    parser.add_argument("--lr", type=float, default=3e-4, help="Learning rate.")
    parser.add_argument("--min-lr", type=float, default=3e-5, help="Min learning rate in cosine annealing.")
    parser.add_argument("--warmup-steps", type=int, default=2500, help="Number of warmup steps in cosine annealing")
    # NSYS profiling/tooling arguments
    parser.add_argument(
        "--nsys-profiling",
        action="store_true",
        default=False,
        help="Enable targeted `nsys` profiling on the training loop for a defined step range. To actually get profiling"
        " output you must run the whole program with `nsys`. For example: "
        " `nsys profile -s none -o output_report_name -t cuda,nvtx --force-overwrite true "
        "--capture-range=cudaProfilerApi --capture-range-end=stop  [regular python command here]`",
    )
    # start, end, rank
    parser.add_argument(
        "--nsys-start-step",
        type=int,
        required=False,
        default=0,
        help="Start nsys profiling after this step.",
    )
    parser.add_argument(
        "--spike-no-more-embedding-init",
        action="store_true",
        default=False,
        help="If set, the embeddings are initialized with a Normal(0, 1.0) distribution rather "
        "than the default Normal(0, 0.02). This may help avoid loss spiking during training. Consider using this with "
        "--no-weight-decay-embeddings to avoid shrinking the embeddings to 0 by skipping weight decay on these layers, "
        "or with --use-targeted-variance-loss to maintain a 1.0 variance during training even with weight decay.",
    )
    parser.add_argument(
        "--no-weight-decay-embeddings",
        action="store_true",
        default=False,
        help="If set, do not apply weight decay to the embeddings.",
    )
    parser.add_argument(
        "--use-targeted-variance-loss",
        action="store_true",
        default=False,
        help="Use targeted variance loss.",
    )
    parser.add_argument(
        "--nsys-end-step",
        type=int,
        required=False,
        help="End nsys profiling after this step.",
    )
    parser.add_argument(
        "--no-renormalize-loss",
        action="store_true",
        default=False,
        help="Do not renormalize the loss weights.",
    )
    parser.add_argument(
        "--mamba-lowercase-loss-weight",
        type=float,
        default=0.1,
        help="Loss weight for the Mamba model for lowercase bases, if you are using a Mamba model. "
        "Default is 0.1 like the Evo2 paper. Set to 1.0 to disable differential loss weighting.",
    )
    # rank as list of integers
    parser.add_argument(
        "--nsys-ranks",
        type=int,
        nargs="+",
        required=False,
        default=[0],
        help="Enable nsys profiling for these ranks.",
    )
    parser.add_argument(
        "--activation-checkpoint-recompute-num-layers",
        type=int,
        help="If set, override the default value set in the config.",
    )
    parser.add_argument(
        "--disable-checkpointing",
        action="store_false",
        default=True,
        dest="create_checkpoint_callback",
        help="Disable creating a ModelCheckpoint callback.",
    )
    parser.add_argument(
        "--clip-grad",
        type=float,
        default=1.0,
        help="Grad clip value. Note that when using DDP this may need to be inflated.",
    )
    parser.add_argument(
        "--seq-len-interpolation-factor",
        type=float,
        help="Adjusts the linear scaling of ROPE (Rotary Position Embedding) for context extension. "
        "Set this factor relative to your base context length e.g., for an original context length of 8192 and "
        "an extended context length of 524288, use 524288/8192 = 64.",
    )
    parser.add_argument(
        "--overlap-param-gather",
        action="store_true",
        default=False,
        help="Overlap the parameter gather with the optimizer step. This is currently disabled due to a NeMo bug "
        "when using DDP. Making this an option defaulting to False is a temporary solution until the bug is fixed.",
    )
    parser.add_argument(
        "--overlap-grad-reduce",
        action="store_true",
        default=False,
        help="Overlap the gradient reduce with the optimizer step.",
    )
    parser.add_argument(
        "--hidden-dropout",
        type=float,
        default=0.0,
        help="Dropout probability for the hyena layers",
    )
    parser.add_argument(
        "--log-num-zeros-in-grad",
        action="store_true",
        default=False,
        help="Log the number of zeros in the gradient.",
    )
    parser.add_argument(
        "--attention-dropout",
        type=float,
        default=0.0,
        help="Dropout probability for the attention layers.",
    )
    parser.add_argument(
        "--use-b2b-causal-conv1d",
        action="store_true",
        help="Use back-to-back causal convolution CUDA kernel for hyena short conv layers for improved performance.",
    )
    parser.add_argument(
        "--save-top-k",
        type=int,
        default=5,
        help="Number of best checkpoints to keep. Set to -1 to save all checkpoints.",
    )
    parser.add_argument(
        "--metric-to-monitor-for-checkpoints",
        type=str,
        default="val_loss",
        help="Metric to monitor for checkpoints.",
    )
    parser.add_argument(
        "--save-last-checkpoint",
        action="store_true",
        default=True,
        help="Save the last checkpoint.",
    )
    parser.add_argument(
        "--no-save-last-checkpoint",
        action="store_false",
        dest="save_last_checkpoint",
        default=True,
        help="Disable saving the last checkpoint.",
    )
<<<<<<< HEAD
    parser.add_argument("--lora-finetune", action="store_true", help="Use LoRA fine-tuning", default=False)
    parser.add_argument("--lora-checkpoint-path", type=Path, default=None, help="LoRA checkpoint path")
=======
    parser.add_argument(
        "--no-calculate-per-token-loss",
        action="store_true",
        default=False,
        help="Calculate a simpler mean across the microbatch of the loss prior to DDP reduction rather than the global"
        " per-token mean loss. Use this if speed is critical and if you do not need token masking in your loss.",
    )
    parser.add_argument(
        "--no-check-for-nan-in-grad",
        action="store_true",
        default=False,
        help="Skip checking for NaNs in gradients. Only use this for debugging purposes.",
    )
>>>>>>> 58edf114
    recompute_group = parser.add_mutually_exclusive_group(required=False)
    recompute_group.add_argument("--no-activation-checkpointing", action="store_true", default=False)
    recompute_group.add_argument("--selective-activation-checkpointing", action="store_true", default=False)
    return parser.parse_args(args=args)


def train(args: argparse.Namespace) -> nl.Trainer:
    """Main function to run Evo2 training."""
    tokenizer = get_nmt_tokenizer(
        "byte-level",
    )

    # Infer global batch size.
    global_batch_size = args.global_batch_size
    if global_batch_size is None:
        global_batch_size = infer_global_batch_size(
            micro_batch_size=args.micro_batch_size,
            num_nodes=args.num_nodes,
            devices=args.devices,
            accumulate_grad_batches=args.grad_acc_batches,
            tensor_model_parallel_size=args.tensor_parallel_size,
            pipeline_model_parallel_size=args.pipeline_model_parallel_size,
            context_model_parallel_size=args.context_parallel_size,
        )
    if args.mock_data:
        data_module = MockDataModule(
            seq_length=args.seq_length,
            micro_batch_size=args.micro_batch_size,
            global_batch_size=global_batch_size,
            num_workers=args.workers,
            tokenizer=tokenizer,
        )
    else:
        blended_dataset_config = parse_dataset_config(
            dataset_config_path=args.dataset_config, dataset_path=args.dataset_dir
        )
        dataset_cls = Evo2DatasetPadEodLossMask if args.eod_pad_in_loss_mask else Evo2Dataset
        # Instantiate pre-training module.
        data_module = PreTrainingDataModule(
            paths=blended_dataset_config,
            dataset_cls=dataset_cls,
            seq_length=args.seq_length,
            micro_batch_size=args.micro_batch_size,
            global_batch_size=global_batch_size,
            seed=args.seed,
            num_workers=args.workers,
            tokenizer=tokenizer,
            eod_mask_loss=args.eod_pad_in_loss_mask,
        )

    if args.no_activation_checkpointing:
        activation_checkpointing_args = {
            "recompute_granularity": None,
            "recompute_method": None,
            "recompute_num_layers": None,
        }
    elif args.selective_activation_checkpointing:
        activation_checkpointing_args = {
            "recompute_granularity": "selective",
            "recompute_method": None,
            "recompute_num_layers": None,
        }
    else:
        if args.activation_checkpoint_recompute_num_layers is not None:
            activation_checkpointing_args = {
                "recompute_num_layers": args.activation_checkpoint_recompute_num_layers,
            }
        else:
            activation_checkpointing_args = {}
    # Retrieve model config.
    config_modifiers_init = {
        "calculate_per_token_loss": not args.no_calculate_per_token_loss,  # override megatron internal behavior.
        "tp_comm_overlap": args.use_megatron_comm_overlap_llama3_8k,
        "seq_length": args.seq_length,
        "hidden_dropout": args.hidden_dropout,
        "attention_dropout": args.attention_dropout,
        "to_upper": "weighted" if args.no_renormalize_loss else "normalized_weighted",
        "distribute_saved_activations": False if args.sequence_parallel else True,
        "cross_entropy_loss_fusion": args.cross_entropy_loss_fusion,
        "fp32_residual_connection": not args.no_fp32_residual_connection,
        "add_bias_output": args.add_bias_output,
        **activation_checkpointing_args,
    }
    if args.use_targeted_variance_loss:
        config_modifiers_init["use_targeted_variance_loss"] = True
    if args.use_b2b_causal_conv1d:
        config_modifiers_init["use_b2b_causal_conv1d"] = True
    if args.hybrid_override_pattern:
        config_modifiers_init["hybrid_override_pattern"] = args.hybrid_override_pattern
    if args.num_layers:
        config_modifiers_init["num_layers"] = args.num_layers
    if args.model_size in HYENA_MODEL_OPTIONS:
        model_type = "hyena"
    elif args.model_size in MAMBA_MODEL_OPTIONS:
        model_type = "mamba"
    else:
        raise ValueError(f"Invalid model size: {args.model_size}")
        
    # Create model based on selected model type
    if model_type == "hyena":
        if args.model_size not in HYENA_MODEL_OPTIONS:
            raise ValueError(f"Invalid model size for Hyena: {args.model_size}")
        model_config = HYENA_MODEL_OPTIONS[args.model_size](**config_modifiers_init)
        # Lora adaptors configuration
        lora_transform = None
        if args.lora_finetune:
            lora_transform = Evo2LoRA(peft_ckpt_path=args.lora_checkpoint_path)
        
        model = llm.HyenaModel(model_config, tokenizer=data_module.tokenizer, model_transform=lora_transform)
    else:  # mamba
        if args.no_weight_decay_embeddings:
            config_modifiers_init["hyena_no_weight_decay_cond_fn"] = mamba_no_weight_decay_cond_with_embeddings
        if args.spike_no_more_embedding_init:  # --spike-no-more-embedding-init
            config_modifiers_init["spike_no_more_embedding_init"] = True
        config_modifiers_init["lowercase_loss_reweighting"] = args.mamba_lowercase_loss_weight
        if args.model_size not in MAMBA_MODEL_OPTIONS:
            raise ValueError(f"Invalid model size for Mamba: {args.model_size}")
        add_bias_output = config_modifiers_init.pop("add_bias_output")
        if add_bias_output:
            raise ValueError("Bias output is not supported for Mamba models.")
        model_config = MAMBA_MODEL_OPTIONS[args.model_size](**config_modifiers_init)
        model = MambaModel(model_config, tokenizer=data_module.tokenizer)


    # Setup callbacks.
    callbacks = [
        RichModelSummary(max_depth=4),
        LearningRateMonitor(),
        TimingCallback(),
        TEVCallback(),
    ]

    if args.lora_finetune:
        callbacks.append(ModelTransform())
    if args.enable_preemption:
        callbacks.append(nl_callbacks.PreemptionCallback())
    if args.debug_ddp_parity_freq > 0:
        callbacks.append(nl_callbacks.DdpParityChecker(interval=args.debug_ddp_parity_freq))
    if args.log_parameters_and_shapes:
        callbacks.append(nl_callbacks.ParameterDebugger())
    if args.create_tflops_callback:
        # Add callback that logs the tera-FLOPS per second per GPU during training.
        flop_meas_callback = FLOPsMeasurementCallback(
            model_config,
            data_module,
            "hyena",
        )
        callbacks.append(flop_meas_callback)

    # TODO(@cye): Add this back when it works with 24.12.
    # if args.straggler_detection:
    #     callbacks.append(
    #         res_module.StragglerDetectionCallback(
    #             report_time_interval=300,
    #             calc_relative_gpu_perf=True,
    #             calc_individual_gpu_perf=True,
    #             num_gpu_perf_scores_to_print=5,
    #             gpu_relative_perf_threshold=0.7,
    #             gpu_individual_perf_threshold=0.7,
    #             stop_if_detected=True,
    #             enable_ptl_logging=True,
    #         )
    #     )
    if args.use_megatron_comm_overlap_llama3_8k:
        # Pick the floating point appropriate config.
        if args.fp8:
            tp_comm_overlap_cfg = userbuffers_fp8_h100_h8192_tp4_mbs1_seqlen8192
        else:
            tp_comm_overlap_cfg = userbuffers_bf16_h100_h8192_tp4_mbs1_seqlen8192
        callbacks.append(
            MegatronCommOverlapCallback(
                tp_comm_overlap=model_config.tp_comm_overlap,
                tp_comm_overlap_cfg=tp_comm_overlap_cfg,
                tp_comm_bootstrap_backend=args.tp_comm_overlap_backend,
                wgrad_deferral_limit=22,  # default from NeMo
                overlap_param_gather_with_optimizer_step=False,  # Currently disabled due to an issue with checkpointing.
                align_param_gather=args.align_param_gather,
            )
        )

    if args.gc_interval > 0:
        callbacks.append(
            nl_callbacks.GarbageCollectionCallback(
                gc_interval_train=args.gc_interval, gc_interval_val=args.gc_interval
            )
        )
    if args.nsys_profiling:
        if args.nsys_end_step is None:
            nsys_end_step = args.max_steps
        else:
            nsys_end_step = args.nsys_end_step
        callbacks.append(
            nl_callbacks.NsysCallback(
                start_step=args.nsys_start_step, end_step=nsys_end_step, ranks=args.nsys_ranks, gen_shape=True
            )
        )
    # Average in collective is only supported when per-token loss is not calculated.
    average_in_collective = args.average_in_collective and args.no_calculate_per_token_loss
    wandb_run_name = (
        f"evo2-size-{args.model_size}-TP{args.tensor_parallel_size}-"
        f"PP{args.pipeline_model_parallel_size}-CP{args.context_parallel_size}"
        f"-GBS{global_batch_size}-MBS{args.micro_batch_size}-SkipLossRenorm{args.no_renormalize_loss}"
        f"-NOAC{args.no_activation_checkpointing}-SELAC{args.selective_activation_checkpointing}"
        f"-ACRNL{model_config.recompute_num_layers}"
        f"-PAT{model_config.hybrid_override_pattern}"
        f"-F32R{model_config.fp32_residual_connection}"
        f"-FCE{model_config.cross_entropy_loss_fusion}"
        f"-AIC{average_in_collective}"
        f"-PTL{not args.no_calculate_per_token_loss}"
        f"-PEOD{args.eod_pad_in_loss_mask}"
        f"-BO{args.add_bias_output}"
        f"-GCLP{args.clip_grad}"
        f"-HDO{args.hidden_dropout}"
        f"-ADO{args.attention_dropout}"
        f"-LR{args.lr}-MINLR{args.min_lr}-WUSTEPS{args.warmup_steps}-CONSTSTEPS{args.constant_steps}-WD{args.wd}"
        f"-GRFP32{args.grad_reduce_in_fp32}-FP8WG{args.fp8_wgrad and args.fp8}"
        f"-B1{args.adam_beta1}-B2{args.adam_beta2}-EPS{args.adam_eps}"
        f"-PAO{args.use_precision_aware_optimizer}"
        f"-B16MG{args.bf16_main_grads}"
        f"-EWD{args.no_weight_decay_embeddings}-SNI{args.spike_no_more_embedding_init}"
        f"-OGR{args.overlap_grad_reduce}-OPG{args.overlap_param_gather}"
        f"-TVL{args.use_targeted_variance_loss}"
        f"-NODES{args.num_nodes}-FP8{args.fp8}"
    )
    if model_type == "mamba":
        # Include this setting for mamba models.
        wandb_run_name += f"-LLW{args.mamba_lowercase_loss_weight}"

    wandb_config: Optional[WandbConfig] = (
        None
        if args.wandb_project is None
        else WandbConfig(
            offline=args.wandb_offline,
            project=args.wandb_project,
            name=args.wandb_run_name if args.wandb_run_name is not None else wandb_run_name,
            entity=args.wandb_entity,
            tags=args.wandb_tags,
            group=args.wandb_group,
            job_type=args.wandb_job_type,
            id=args.wandb_id,
            anonymous=args.wandb_anonymous,
            log_model=args.wandb_log_model,
        )
    )
    nemo_logger = setup_nemo_lightning_logger(
        root_dir=args.result_dir,
        name=args.experiment_name,
        initialize_tensorboard_logger=args.create_tensorboard_logger,
        wandb_config=wandb_config,
    )

    if args.create_checkpoint_callback:
        checkpoint_path = str(Path(nemo_logger.save_dir) / "checkpoints")
        checkpoint_callback = nl_callbacks.ModelCheckpoint(
            dirpath=checkpoint_path,
            save_last=args.save_last_checkpoint,
            monitor=args.metric_to_monitor_for_checkpoints,
            save_top_k=args.save_top_k,
            every_n_train_steps=args.val_check_interval,
            always_save_context=True,
            filename="{epoch}-{step}-{consumed_samples}",
            save_weights_only=False,
            save_optim_on_train_end=True,
            save_context_on_train_end=True,
        )
        callbacks.append(checkpoint_callback)

        auto_resume = nl.AutoResume(
            resume_if_exists=True,
            resume_ignore_no_checkpoint=True,
            resume_past_end=False,
            resume_from_directory=checkpoint_path,
            restore_config=(
                RestoreConfig(
                    path=args.ckpt_dir,
                    load_model_state=True,
                    load_optim_state=args.restore_optimizer_from_ckpt,
                )
                if args.ckpt_dir
                else None
            ),
        )
    else:
        auto_resume = None

    ddp: DistributedDataParallelConfig = DistributedDataParallelConfig(
        check_for_nan_in_grad=not args.no_check_for_nan_in_grad,
        overlap_grad_reduce=args.overlap_grad_reduce,
        overlap_param_gather=args.overlap_param_gather,  # Verify that this works using
        grad_reduce_in_fp32=args.grad_reduce_in_fp32,
        align_param_gather=args.align_param_gather,
        average_in_collective=average_in_collective,
    )
    # Initialize Megatron Strategy and Trainer.
    strategy = nl.MegatronStrategy(
        ddp=ddp,
        tensor_model_parallel_size=args.tensor_parallel_size,
        pipeline_model_parallel_size=args.pipeline_model_parallel_size,
        context_parallel_size=args.context_parallel_size,
        pipeline_dtype=torch.bfloat16,
        sequence_parallel=args.sequence_parallel,
        ckpt_load_optimizer=True,
        ckpt_save_optimizer=True,
        ckpt_async_save=args.ckpt_async_save,
        save_ckpt_format=args.ckpt_format,
        ckpt_load_strictness="log_all",  # or rebasing to https://github.com/NVIDIA/NeMo/pull/11988/files#diff-7667eae242a8ef776bff78cd08e79bc81df4896a450f0a781f6ed317a3dfb7ffR139
    )
    trainer = nl.Trainer(
        devices=args.devices,
        num_nodes=args.num_nodes,
        max_steps=args.max_steps if args.early_stop_on_step is None else args.early_stop_on_step,
        accelerator="gpu",
        strategy=strategy,
        callbacks=callbacks,
        log_every_n_steps=args.log_every_n_steps,
        limit_val_batches=args.limit_val_batches,
        num_sanity_val_steps=0,
        use_distributed_sampler=False,
        plugins=nl.MegatronMixedPrecision(
            precision="bf16-mixed",
            params_dtype=torch.bfloat16,
            grad_reduce_in_fp32=args.grad_reduce_in_fp32,
            fp8="hybrid" if args.fp8 else None,
            fp8_amax_history_len=16 if args.fp8 else 1,
            fp8_amax_compute_algo="max" if args.fp8 else "most_recent",
            fp8_wgrad=args.fp8
            and (
                args.fp8_wgrad or args.use_megatron_comm_overlap_llama3_8k
            ),  # faster and less accurate when set to True, and MUST be True if using TP communication overlap
        ),
        val_check_interval=args.val_check_interval,
        enable_checkpointing=args.create_checkpoint_callback,
    )

    # Logger setup
    nemo_logger.setup(
        trainer,
        resume_if_exists=True,
    )

    if auto_resume is not None:
        auto_resume.setup(trainer, model)

    # Optimizer and scheduler setup
    opt_config = OptimizerConfig(
        optimizer="adam",
        lr=args.lr,
        adam_beta1=args.adam_beta1,
        adam_beta2=args.adam_beta2,
        weight_decay=args.wd,
        clip_grad=args.clip_grad,
        adam_eps=args.adam_eps,
        use_distributed_optimizer=True,
        log_num_zeros_in_grad=args.log_num_zeros_in_grad,
        use_precision_aware_optimizer=args.use_precision_aware_optimizer,
        main_grads_dtype=torch.bfloat16 if args.bf16_main_grads else torch.float32,
        bf16=True,
    )

    sched = CosineAnnealingScheduler(
        max_steps=trainer.max_steps,
        warmup_steps=args.warmup_steps,
        min_lr=args.min_lr,
        constant_steps=args.constant_steps,
    )
    # This is where the no weight decay condition is applied to the optimizer state.
    opt = MegatronOptimizerModule(opt_config, sched, no_weight_decay_cond=model_config.hyena_no_weight_decay_cond_fn)
    opt.connect(model)
    # Start training
    trainer.fit(model, data_module)
    return trainer


def main():
    """Parsing args and running evo2 training."""
    args = parse_args()
    train(args=args)


if __name__ == "__main__":
    main()<|MERGE_RESOLUTION|>--- conflicted
+++ resolved
@@ -484,10 +484,8 @@
         default=True,
         help="Disable saving the last checkpoint.",
     )
-<<<<<<< HEAD
     parser.add_argument("--lora-finetune", action="store_true", help="Use LoRA fine-tuning", default=False)
     parser.add_argument("--lora-checkpoint-path", type=Path, default=None, help="LoRA checkpoint path")
-=======
     parser.add_argument(
         "--no-calculate-per-token-loss",
         action="store_true",
@@ -501,7 +499,7 @@
         default=False,
         help="Skip checking for NaNs in gradients. Only use this for debugging purposes.",
     )
->>>>>>> 58edf114
+
     recompute_group = parser.add_mutually_exclusive_group(required=False)
     recompute_group.add_argument("--no-activation-checkpointing", action="store_true", default=False)
     recompute_group.add_argument("--selective-activation-checkpointing", action="store_true", default=False)
