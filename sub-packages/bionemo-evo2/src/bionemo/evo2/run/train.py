--- conflicted
+++ resolved
@@ -17,10 +17,7 @@
 # limitations under the License.
 
 import argparse
-<<<<<<< HEAD
-=======
 from typing import List, Optional
->>>>>>> 5248e5d0
 
 # TODO add back support for slurm resilience.
 # import nvidia_resiliency_ext.ptl_resiliency as res_module
