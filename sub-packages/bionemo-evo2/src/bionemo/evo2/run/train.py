--- conflicted
+++ resolved
@@ -45,14 +45,10 @@
 from nemo.lightning.pytorch.optim.megatron import MegatronOptimizerModule
 from nemo.lightning.pytorch.strategies.utils import RestoreConfig
 from nemo.utils.exp_manager import TimingCallback
-
-<<<<<<< HEAD
-from bionemo.evo2.run.peft import Evo2LoRA
-=======
-# Add import for Mamba models
+from nemo.utils.exp_manager import TimingCallback
 from bionemo.evo2.models.mamba import MAMBA_MODEL_OPTIONS, MambaModel, mamba_no_weight_decay_cond_with_embeddings
 from bionemo.evo2.utils.logging.callbacks import TEVCallback
->>>>>>> 95f7e624
+from bionemo.evo2.run.peft import Evo2LoRA
 from bionemo.llm.utils.datamodule_utils import infer_global_batch_size
 from bionemo.llm.utils.logger_utils import WandbConfig, setup_nemo_lightning_logger
 
@@ -581,23 +577,18 @@
         model_type = "mamba"
     else:
         raise ValueError(f"Invalid model size: {args.model_size}")
-<<<<<<< HEAD
-    evo2_config = HYENA_MODEL_OPTIONS[args.model_size](**config_modifiers_init)
-
-    # Lora adaptors configuration
-    lora_transform = None
-    if args.lora_finetune:
-        lora_transform = Evo2LoRA(peft_ckpt_path=args.lora_checkpoint_path)
-
-    # Instantiate model.
-    model = llm.HyenaModel(evo2_config, tokenizer=data_module.tokenizer, model_transform=lora_transform)
-=======
+        
     # Create model based on selected model type
     if model_type == "hyena":
         if args.model_size not in HYENA_MODEL_OPTIONS:
             raise ValueError(f"Invalid model size for Hyena: {args.model_size}")
         model_config = HYENA_MODEL_OPTIONS[args.model_size](**config_modifiers_init)
-        model = llm.HyenaModel(model_config, tokenizer=data_module.tokenizer)
+        # Lora adaptors configuration
+        lora_transform = None
+        if args.lora_finetune:
+            lora_transform = Evo2LoRA(peft_ckpt_path=args.lora_checkpoint_path)
+        
+        model = llm.HyenaModel(model_config, tokenizer=data_module.tokenizer, model_transform=lora_transform)
     else:  # mamba
         if args.no_weight_decay_embeddings:
             config_modifiers_init["hyena_no_weight_decay_cond_fn"] = mamba_no_weight_decay_cond_with_embeddings
@@ -610,7 +601,7 @@
             raise ValueError("Bias output is not supported for Mamba models.")
         model_config = MAMBA_MODEL_OPTIONS[args.model_size](**config_modifiers_init)
         model = MambaModel(model_config, tokenizer=data_module.tokenizer)
->>>>>>> 95f7e624
+
 
     # Setup callbacks.
     callbacks = [
