--- conflicted
+++ resolved
@@ -13,12 +13,8 @@
 # See the License for the specific language governing permissions and
 # limitations under the License.
 
-<<<<<<< HEAD
 import warnings
-from typing import Any, Callable, Dict, Iterable, Iterator, List, Optional, Type, TypeVar, Union
-=======
-from typing import Callable, Iterable, Iterator, List, Optional, Sequence, TypeVar, Union
->>>>>>> 6b40a17c
+from typing import Any, Callable, Dict, Iterable, Iterator, List, Optional, Sequence, Type, TypeVar, Union
 
 import torch
 from torch.utils.data import Sampler
