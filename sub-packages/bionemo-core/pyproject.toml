--- conflicted
+++ resolved
@@ -18,10 +18,6 @@
     "numpy",
     "platformdirs",
     "torch>=2.2.1",
-<<<<<<< HEAD
-    'lightning>=2.2.1',
-    'pytorch-lightning>=2.2.1',
-=======
     'boto3',
     'lightning>=2.2.1',
     'nest_asyncio',
@@ -31,7 +27,6 @@
     'pytorch-lightning>=2.2.1',
     'pyyaml',
     'tqdm',
->>>>>>> 6c522662
 ]
 
 [project.scripts]
