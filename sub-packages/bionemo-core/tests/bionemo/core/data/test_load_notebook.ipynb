--- conflicted
+++ resolved
@@ -42,14 +42,8 @@
     }
    ],
    "source": [
-<<<<<<< HEAD
-    "# FIXME (dorotat): set source=ngc once the access issue with NGC is resolved (https://github.com/NVIDIA/bionemo-framework/issues/682)\n",
-    "with tempfile.TemporaryDirectory() as cache_dir:\n",
-    "    load(\"scdl/sample\", source=\"pbss\", cache_dir=Path(cache_dir))"
-=======
     "with tempfile.TemporaryDirectory() as cache_dir:\n",
     "    load(\"scdl/sample\", source=\"ngc\", cache_dir=Path(cache_dir))"
->>>>>>> a1ef9bac
    ]
   }
  ],
