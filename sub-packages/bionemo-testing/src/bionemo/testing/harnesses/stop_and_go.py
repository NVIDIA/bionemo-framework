# SPDX-FileCopyrightText: Copyright (c) 2024 NVIDIA CORPORATION & AFFILIATES. All rights reserved.
# SPDX-License-Identifier: LicenseRef-Apache2
#
# Licensed under the Apache License, Version 2.0 (the "License");
# you may not use this file except in compliance with the License.
# You may obtain a copy of the License at
#
#     http://www.apache.org/licenses/LICENSE-2.0
#
# Unless required by applicable law or agreed to in writing, software
# distributed under the License is distributed on an "AS IS" BASIS,
# WITHOUT WARRANTIES OR CONDITIONS OF ANY KIND, either express or implied.
# See the License for the specific language governing permissions and
# limitations under the License.


import pathlib
import tempfile
from abc import ABC, abstractmethod
from typing import Dict, Literal, Sequence, Type, TypeVar

import nemo.lightning as nl
import pytest
import pytorch_lightning as pl
from nemo.collections import llm
from nemo.lightning import resume
from nemo.lightning.nemo_logger import NeMoLogger
from nemo.lightning.pytorch import callbacks as nl_callbacks
from nemo.lightning.pytorch.strategies import MegatronStrategy
from nemo.utils import logging

from bionemo.testing import testing_callbacks
from bionemo.testing.harnesses.mode import Mode
from bionemo.testing.megatron_parallel_state_utils import distributed_model_parallel_state
from bionemo.testing.torch import recursive_assert_approx_equal


<<<<<<< HEAD
__all__: Sequence[str] = ("StopAndGoHarness",)
=======
__all__: Sequence[str] = ("StopAndGoHarness", "get_callback", "CallbackDict")
>>>>>>> 41ef909d


Callback = TypeVar("Callback", bound=pl.Callback)
CallbackDict = Dict[Mode, Dict[Type[pl.Callback], pl.Callback]]


def get_callback(callbacks: CallbackDict, mode: Mode, callback_type: Type[Callback]) -> Callback:
    """Returns the callback with the given name and mode.

    Convenience function to make type hinting easier.

    Args:
        callbacks: The dictionary of callbacks.
        mode: The mode indicating whether to stop or go.
        callback_type: The type of the callback.

    Returns:
        pl.Callback: The callback with the given name and mode.
    """
    return callbacks[mode][callback_type]  # type: ignore
<<<<<<< HEAD
=======


class StopAndGoHarness(ABC):
    """Abstract base class for testing consistency between interrupted and continuous training.
>>>>>>> 41ef909d

    Users should override cls.setup_model and update cls.setup_class to customize the downstream test cases. Metadata
    are collected through callbacks and users can add new unit tests by comparing the metadata for the interrupted and
    continuous cases.

    By default, learning rate, global step, optimizer state, consumed samples, input and output tensors, and loss are
    compared. Users can add additional metrics by adding new callbacks to `cls.callbacks` and associated test functions.

    Users should override cls.setup_model and update cls.setUpClass to customize the downstream test cases. Metadata are
    collected through callbacks and users can add new unit tests by comparing the metadata in stop/go stages.

    By default, learning rate, global step, optimizer state, consumed samples, model weights through validation loss are
    tested, and are accessible through cls.{stop,go}_callbacks.

    Stop and go tests act as follows:
<<<<<<< HEAD
        - setup a clean model for a brief training run, set StopAndGoCallback(s) to track.
        - interrupt training via the StopAndGoException in the callback RaiseAfterMetadataCallback.
        - train the model resumed from the checkpoint with the same StopAndGoCallback(s).
        - compare each pair of stop and go metadata in a test function for each StopAndGoCallback.
=======
        - setup a clean model for a brief training run, set callbacks to track.
        - interrupt training via the StopAndGoException in the callback Raise.
        - train the model resumed from the checkpoint with the same set of callbacks.
        - train the model continuously without interruption with a new set of the same callbacks.
        - compare each pair of interrupted and continuous callbacks to check for equality.
>>>>>>> 41ef909d

    Considerations when implementing this class:
        - The derived test name should start with `Test`, and test methods should start with `test_` to enable pytest
          discovery.
        - devices, pipeline_model_parallel, and tensor_model_parallel may impact the setup of DataModule. Certain
            datasets expect a known global batch size, which depends on the number of devices and conditional tensor
            model parallel/ pipeline model parallel settings. By default, we are testing only on single device without
            parallelism.
        - 'mode' is useful in some cases, but not in all cases. Implement conditions based on these when useful. As an
            example, it may be useful to implement a test that stops and resumes.
            - changing callbacks to test metadata integrity (core feature of stop-and-go tests).
            - changing the model construction to use different hyperparameters.
            - ... etc
            Each of the above tests cases may be useful for automated testing of various expected behavior.
<<<<<<< HEAD
        - stop() and resume(), or collectively stop_and_go() are provided methods which execute the actual tests,
          leveraging the conditions in the various setup methods, respecting 'mode' where necessary.
=======
        - stop(), resume(), continuous() or collectively run_stop_and_go() are provided methods which execute the actual
          tests, leveraging the conditions in the various setup methods, respecting 'mode' where necessary.
>>>>>>> 41ef909d

    Attributes:
        root_dir: The root directory.
        val_check_interval: The validation check interval. Stored as an attribute to ensure consistency.
        exp_name: The experiment name.
        extra_metrics_dict: A dictionary of metrics and their corresponding functions.

    See Also: bionemo.testing.callbacks.
    """

    # class variables that need to be overridden
    num_steps: int
    val_check_interval: int
    limit_val_batches: int
    lr: float = 1e-4
    precision: Literal["16-mixed", "bf16-mixed", "32"]

    # class variables that will be setup in setUpClass
    tempdir: tempfile.TemporaryDirectory
    metadata_dir: pathlib.Path
    exp_name: str
    callbacks: CallbackDict
    nemo_logger: NeMoLogger

    @classmethod
    def setup_class(cls) -> None:
        """Sets up the class by creating a temporary directory, metadata_dir, exp_name and callbacks."""
        cls.tempdir = tempfile.TemporaryDirectory()
        cls.metadata_dir = pathlib.Path(cls.tempdir.name) / "metadata"
        cls.exp_name = cls.__name__

        cls.callbacks = cls.get_default_callbacks()

        cls.nemo_logger = NeMoLogger(
            log_dir=cls.tempdir.name,
            name=cls.exp_name,
            use_datetime_version=False,
            version=None,
            tensorboard=None,
            wandb=None,
            ckpt=None,
        )

    @classmethod
    def teardown_class(cls) -> None:
        """Tears down the class by cleaning up the temporary directory."""
        cls.tempdir.cleanup()

    @classmethod
    @abstractmethod
    def setup_model(cls, mode: Mode) -> tuple[pl.LightningModule, pl.LightningDataModule, nl.MegatronOptimizerModule]:
        """Constructs the model, data, and optimizer for the test harness.

        Optionally supports separate code paths for 'stop'/'resume'/'continuous', although implementors are encouraged
        to use the same code path for both.

        Args:
            mode: The mode indicating whether to stop or go.

        Returns:
            tuple: A tuple containing the model, data, and optimizer.
        """
        raise NotImplementedError()

    @classmethod
    def setup_trainer(
        cls,
        mode: Mode,
    ) -> nl.Trainer:
<<<<<<< HEAD
        """Setup trainer by passing stop/go callbacks according to mode.

        Args:
            mode (Mode): The mode indicating whether to stop or go.
=======
        """Setup trainer by passing stop, resume, or continuous callbacks according to mode.

        Args:
            mode (Mode): The mode indicating whether to stop, resume, or train continuously.
>>>>>>> 41ef909d

        Returns:
            (nl.Trainer): NeMo Lightning trainer object.
        """
        strategy = MegatronStrategy(
            ddp="megatron",
            find_unused_parameters=True,
            ckpt_include_optimizer=True,
        )

        trainer = nl.Trainer(
            devices=1,
            max_steps=cls.num_steps,
            accelerator="gpu",
            strategy=strategy,
            limit_val_batches=cls.limit_val_batches,
            val_check_interval=cls.val_check_interval,
            log_every_n_steps=cls.val_check_interval,
            num_nodes=1,
            callbacks=list(cls.callbacks[mode].values()),
            plugins=nl.MegatronMixedPrecision(precision=cls.precision),
        )
        return trainer

    @classmethod
    def get_default_callbacks(cls) -> CallbackDict:
        """Returns a list of callbacks based on the specified mode. Base implementation provides reasonable defaults.

        To extend this method, call the super and append to the callbacks, depending on which mode you are in:

        ```python
        callbacks = super().get_callbacks()
        callbacks[mode]["MyCustomCallback"] = MyCustomCallback()
        return callbacks
        ```

        Returns:
            A dictionary of callbacks based on the specified mode, each of which maps a callback name to a callback
            object.
        """
        callbacks: CallbackDict = {}

<<<<<<< HEAD
        interrupted_callbacks = {
            testing_callbacks.LearningRateCallback: testing_callbacks.LearningRateCallback(),
            testing_callbacks.GlobalStepStateCallback: testing_callbacks.GlobalStepStateCallback(),
            testing_callbacks.ConsumedSamplesCallback: testing_callbacks.ConsumedSamplesCallback(),
            testing_callbacks.OptimizerStateCallback: testing_callbacks.OptimizerStateCallback(),
            testing_callbacks.TrainInputCallback: testing_callbacks.TrainInputCallback(),
            testing_callbacks.TrainOutputCallback: testing_callbacks.TrainOutputCallback(),
            testing_callbacks.TrainLossCallback: testing_callbacks.TrainLossCallback(),
            testing_callbacks.ValidInputCallback: testing_callbacks.ValidInputCallback(),
            testing_callbacks.ValidOutputCallback: testing_callbacks.ValidOutputCallback(),
            testing_callbacks.ValidLossCallback: testing_callbacks.ValidLossCallback(),
        }

        callbacks[Mode.CONTINUOUS] = {
            testing_callbacks.LearningRateCallback: testing_callbacks.LearningRateCallback(),
            testing_callbacks.GlobalStepStateCallback: testing_callbacks.GlobalStepStateCallback(),
            testing_callbacks.ConsumedSamplesCallback: testing_callbacks.ConsumedSamplesCallback(),
            testing_callbacks.OptimizerStateCallback: testing_callbacks.OptimizerStateCallback(),
            testing_callbacks.TrainInputCallback: testing_callbacks.TrainInputCallback(),
            testing_callbacks.TrainOutputCallback: testing_callbacks.TrainOutputCallback(),
            testing_callbacks.TrainLossCallback: testing_callbacks.TrainLossCallback(),
            testing_callbacks.ValidInputCallback: testing_callbacks.ValidInputCallback(),
            testing_callbacks.ValidOutputCallback: testing_callbacks.ValidOutputCallback(),
            testing_callbacks.ValidLossCallback: testing_callbacks.ValidLossCallback(),
        }

        for mode in [Mode.STOP, Mode.RESUME]:
            callbacks[mode] = {
                testing_callbacks.TrainValInitConsumedSamplesStopAndGoCallback: testing_callbacks.TrainValInitConsumedSamplesStopAndGoCallback(
                    mode=mode,
                ),
=======
        def make_callbacks() -> Dict[Type[pl.Callback], pl.Callback]:
            return {
                testing_callbacks.LearningRateCallback: testing_callbacks.LearningRateCallback(),
                testing_callbacks.GlobalStepStateCallback: testing_callbacks.GlobalStepStateCallback(),
                testing_callbacks.ConsumedSamplesCallback: testing_callbacks.ConsumedSamplesCallback(),
                testing_callbacks.OptimizerStateCallback: testing_callbacks.OptimizerStateCallback(),
                testing_callbacks.TrainInputCallback: testing_callbacks.TrainInputCallback(),
                testing_callbacks.TrainOutputCallback: testing_callbacks.TrainOutputCallback(),
                testing_callbacks.TrainLossCallback: testing_callbacks.TrainLossCallback(),
                testing_callbacks.ValidInputCallback: testing_callbacks.ValidInputCallback(),
                testing_callbacks.ValidOutputCallback: testing_callbacks.ValidOutputCallback(),
                testing_callbacks.ValidLossCallback: testing_callbacks.ValidLossCallback(),
            }

        interrupted_callbacks = make_callbacks()
        callbacks[Mode.CONTINUOUS] = make_callbacks()

        for mode in [Mode.STOP, Mode.RESUME]:
            consumed_samples_cls = testing_callbacks.TrainValInitConsumedSamplesStopAndGoCallback
            callbacks[mode] = {
                consumed_samples_cls: consumed_samples_cls(mode=mode),
>>>>>>> 41ef909d
                **interrupted_callbacks,
            }

        callbacks[Mode.STOP].update(
            {
                testing_callbacks.RaiseAfterMetadataCallback: testing_callbacks.RaiseAfterMetadataCallback(),
                nl_callbacks.ModelCheckpoint: nl_callbacks.ModelCheckpoint(
                    save_last=True,
                    monitor="reduced_train_loss",
                    save_top_k=2,
                    every_n_train_steps=cls.val_check_interval,
                    always_save_context=True,
                ),
            }
        )

        return callbacks

    # stop() and resume() are provided methods and run the requisite methods with the appropriate mode.
    @classmethod
    def stop(cls) -> None:
        """Runs pre-training and 'stops' after the first checkpoint is saved.

        This method sets up the model, data, and optimizer for the Mode.STOP mode.
        It then sets up the trainer and strategy for the Mode.STOP mode with the given metrics.
        The training process is executed using the `llm.train` function, passing the model, data, trainer, logger, optimizer, and resume options.
        If a `testing_callbacks.StopAndGoException` is raised during training, it is caught and no action is taken.

        Raises:
            testing_callbacks.StopAndGoException: If a stop and go exception occurs during training.
        """
        logging.info("Running stop()...")

        model, data, opt = cls.setup_model(mode=Mode.STOP)
        trainer = cls.setup_trainer(Mode.STOP)
        with distributed_model_parallel_state():
            try:
                llm.train(
                    model=model,
                    data=data,
                    trainer=trainer,
                    log=cls.nemo_logger,
                    optim=opt,
                    resume=resume.AutoResume(
                        resume_if_exists=False,  # Looks for the -last checkpoint to continue training.
                        resume_ignore_no_checkpoint=True,  # When false this will throw an error with no existing checkpoint.
                    ),
                )
            except testing_callbacks.StopAndGoException:
                return

    @classmethod
    def resume(cls) -> None:
        """Resumes the model from the checkpoint saved at the end of `stop()` and verifies the metadata integrity."""
        logging.info("Running resume()...")

        model, data, opt = cls.setup_model(mode=Mode.RESUME)
        trainer = cls.setup_trainer(Mode.RESUME)
        with distributed_model_parallel_state():
            llm.train(
                model=model,
                data=data,
                trainer=trainer,
                log=cls.nemo_logger,
                optim=opt,
                resume=resume.AutoResume(
                    resume_if_exists=True,  # Looks for the -last checkpoint to continue training.
                    resume_ignore_no_checkpoint=False,  # When false this will throw an error with no existing checkpoint.
                ),
            )

    @classmethod
    def continuous(cls) -> None:
        """Trains the model in one continuous path without stopping."""
        logging.info("Running continuous()...")

        model, data, opt = cls.setup_model(mode=Mode.CONTINUOUS)
        trainer = cls.setup_trainer(Mode.CONTINUOUS)
        with distributed_model_parallel_state():
            llm.train(model=model, data=data, trainer=trainer, log=cls.nemo_logger, optim=opt)

<<<<<<< HEAD
    # Finally, execution is a simple stop => go.
    @classmethod
    def run_stop_and_go(cls):
        """Executes the stop => go process."""
        cls.stop()
        cls.resume()
=======
    @classmethod
    def run_stop_and_go(cls):
        """Executes training both continuously and with a checkpoint interruption."""
        # Interrupted model training
        cls.stop()
        cls.resume()

        # Continuous model training.
>>>>>>> 41ef909d
        cls.continuous()

    @pytest.mark.parametrize(
        "callback_type",
        [
            testing_callbacks.LearningRateCallback,
            testing_callbacks.GlobalStepStateCallback,
            testing_callbacks.ConsumedSamplesCallback,
            testing_callbacks.OptimizerStateCallback,
            testing_callbacks.TrainInputCallback,
            testing_callbacks.TrainOutputCallback,
            testing_callbacks.TrainLossCallback,
        ],
    )
    def test_stop_and_go_consistency(self, callback_type):
        """Tests the consistency of the callback data between the interrupted and continuous checks."""
        interrupted_callback = get_callback(self.callbacks, Mode.RESUME, callback_type)
        continuous_callback = get_callback(self.callbacks, Mode.CONTINUOUS, callback_type)
        assert interrupted_callback.data, f"No data found for {callback_type}"
        recursive_assert_approx_equal(interrupted_callback.data, continuous_callback.data)

    def test_train_val_init_consumed_samples(self):
        """Tests the initial consumed samples in stop-and-go scenario."""
        train_consumed_stop, val_consumed_stop = get_callback(
            self.callbacks, Mode.STOP, testing_callbacks.TrainValInitConsumedSamplesStopAndGoCallback
        ).data
        train_consumed_go, val_consumed_go = get_callback(
            self.callbacks, Mode.RESUME, testing_callbacks.TrainValInitConsumedSamplesStopAndGoCallback
        ).data

        assert val_consumed_stop == 0
        assert val_consumed_go == 0
        assert train_consumed_stop == 0
        assert train_consumed_go > 0

    # TODO: For some reason, validation in NeMo runs an extra batch in the case when the training is stopped and
    # resumed. Hopefully we can fix this upstream and remove the indexing based on the length of the continuous
    # validation batches.
    @pytest.mark.xfail(reason="Validation runs an extra batch in the case when training is stopped and resumed.")
    def test_identical_number_of_validation_batches(self):
        """Ensures that the input tensors for training are identical for the interrupted and continuous tests."""
        callback_type = testing_callbacks.ValidInputCallback
        interrupted_callback = get_callback(self.callbacks, Mode.RESUME, callback_type)
        continuous_callback = get_callback(self.callbacks, Mode.CONTINUOUS, callback_type)
        assert interrupted_callback.data, f"No data found for {callback_type}"
        recursive_assert_approx_equal(interrupted_callback.data, continuous_callback.data)
        assert len(interrupted_callback.data) == len(continuous_callback.data)

    @pytest.mark.parametrize(
        "callback_type",
        [
            testing_callbacks.ValidInputCallback,
            testing_callbacks.ValidOutputCallback,
            testing_callbacks.ValidLossCallback,
        ],
    )
    def test_stop_and_go_consistency_with_uneven_validation_sizes(self, callback_type):
        """Ensures that the input tensors for training are identical for the interrupted and continuous tests."""
        interrupted_callback = get_callback(self.callbacks, Mode.RESUME, callback_type)
        continuous_callback = get_callback(self.callbacks, Mode.CONTINUOUS, callback_type)
        assert interrupted_callback.data, f"No data found for {callback_type}"

        # Hack: Validation seems to run an extra batch in the case when training is stopped and resumed, but we can
        # still test the rest of the data to ensure consistency.
        interrupted_data = interrupted_callback.data[-len(continuous_callback.data) :]
        recursive_assert_approx_equal(interrupted_data, continuous_callback.data)<|MERGE_RESOLUTION|>--- conflicted
+++ resolved
@@ -35,11 +35,7 @@
 from bionemo.testing.torch import recursive_assert_approx_equal
 
 
-<<<<<<< HEAD
-__all__: Sequence[str] = ("StopAndGoHarness",)
-=======
 __all__: Sequence[str] = ("StopAndGoHarness", "get_callback", "CallbackDict")
->>>>>>> 41ef909d
 
 
 Callback = TypeVar("Callback", bound=pl.Callback)
@@ -60,13 +56,10 @@
         pl.Callback: The callback with the given name and mode.
     """
     return callbacks[mode][callback_type]  # type: ignore
-<<<<<<< HEAD
-=======
 
 
 class StopAndGoHarness(ABC):
     """Abstract base class for testing consistency between interrupted and continuous training.
->>>>>>> 41ef909d
 
     Users should override cls.setup_model and update cls.setup_class to customize the downstream test cases. Metadata
     are collected through callbacks and users can add new unit tests by comparing the metadata for the interrupted and
@@ -82,18 +75,11 @@
     tested, and are accessible through cls.{stop,go}_callbacks.
 
     Stop and go tests act as follows:
-<<<<<<< HEAD
-        - setup a clean model for a brief training run, set StopAndGoCallback(s) to track.
-        - interrupt training via the StopAndGoException in the callback RaiseAfterMetadataCallback.
-        - train the model resumed from the checkpoint with the same StopAndGoCallback(s).
-        - compare each pair of stop and go metadata in a test function for each StopAndGoCallback.
-=======
         - setup a clean model for a brief training run, set callbacks to track.
         - interrupt training via the StopAndGoException in the callback Raise.
         - train the model resumed from the checkpoint with the same set of callbacks.
         - train the model continuously without interruption with a new set of the same callbacks.
         - compare each pair of interrupted and continuous callbacks to check for equality.
->>>>>>> 41ef909d
 
     Considerations when implementing this class:
         - The derived test name should start with `Test`, and test methods should start with `test_` to enable pytest
@@ -108,13 +94,8 @@
             - changing the model construction to use different hyperparameters.
             - ... etc
             Each of the above tests cases may be useful for automated testing of various expected behavior.
-<<<<<<< HEAD
-        - stop() and resume(), or collectively stop_and_go() are provided methods which execute the actual tests,
-          leveraging the conditions in the various setup methods, respecting 'mode' where necessary.
-=======
         - stop(), resume(), continuous() or collectively run_stop_and_go() are provided methods which execute the actual
           tests, leveraging the conditions in the various setup methods, respecting 'mode' where necessary.
->>>>>>> 41ef909d
 
     Attributes:
         root_dir: The root directory.
@@ -184,17 +165,10 @@
         cls,
         mode: Mode,
     ) -> nl.Trainer:
-<<<<<<< HEAD
-        """Setup trainer by passing stop/go callbacks according to mode.
-
-        Args:
-            mode (Mode): The mode indicating whether to stop or go.
-=======
         """Setup trainer by passing stop, resume, or continuous callbacks according to mode.
 
         Args:
             mode (Mode): The mode indicating whether to stop, resume, or train continuously.
->>>>>>> 41ef909d
 
         Returns:
             (nl.Trainer): NeMo Lightning trainer object.
@@ -237,39 +211,6 @@
         """
         callbacks: CallbackDict = {}
 
-<<<<<<< HEAD
-        interrupted_callbacks = {
-            testing_callbacks.LearningRateCallback: testing_callbacks.LearningRateCallback(),
-            testing_callbacks.GlobalStepStateCallback: testing_callbacks.GlobalStepStateCallback(),
-            testing_callbacks.ConsumedSamplesCallback: testing_callbacks.ConsumedSamplesCallback(),
-            testing_callbacks.OptimizerStateCallback: testing_callbacks.OptimizerStateCallback(),
-            testing_callbacks.TrainInputCallback: testing_callbacks.TrainInputCallback(),
-            testing_callbacks.TrainOutputCallback: testing_callbacks.TrainOutputCallback(),
-            testing_callbacks.TrainLossCallback: testing_callbacks.TrainLossCallback(),
-            testing_callbacks.ValidInputCallback: testing_callbacks.ValidInputCallback(),
-            testing_callbacks.ValidOutputCallback: testing_callbacks.ValidOutputCallback(),
-            testing_callbacks.ValidLossCallback: testing_callbacks.ValidLossCallback(),
-        }
-
-        callbacks[Mode.CONTINUOUS] = {
-            testing_callbacks.LearningRateCallback: testing_callbacks.LearningRateCallback(),
-            testing_callbacks.GlobalStepStateCallback: testing_callbacks.GlobalStepStateCallback(),
-            testing_callbacks.ConsumedSamplesCallback: testing_callbacks.ConsumedSamplesCallback(),
-            testing_callbacks.OptimizerStateCallback: testing_callbacks.OptimizerStateCallback(),
-            testing_callbacks.TrainInputCallback: testing_callbacks.TrainInputCallback(),
-            testing_callbacks.TrainOutputCallback: testing_callbacks.TrainOutputCallback(),
-            testing_callbacks.TrainLossCallback: testing_callbacks.TrainLossCallback(),
-            testing_callbacks.ValidInputCallback: testing_callbacks.ValidInputCallback(),
-            testing_callbacks.ValidOutputCallback: testing_callbacks.ValidOutputCallback(),
-            testing_callbacks.ValidLossCallback: testing_callbacks.ValidLossCallback(),
-        }
-
-        for mode in [Mode.STOP, Mode.RESUME]:
-            callbacks[mode] = {
-                testing_callbacks.TrainValInitConsumedSamplesStopAndGoCallback: testing_callbacks.TrainValInitConsumedSamplesStopAndGoCallback(
-                    mode=mode,
-                ),
-=======
         def make_callbacks() -> Dict[Type[pl.Callback], pl.Callback]:
             return {
                 testing_callbacks.LearningRateCallback: testing_callbacks.LearningRateCallback(),
@@ -291,7 +232,6 @@
             consumed_samples_cls = testing_callbacks.TrainValInitConsumedSamplesStopAndGoCallback
             callbacks[mode] = {
                 consumed_samples_cls: consumed_samples_cls(mode=mode),
->>>>>>> 41ef909d
                 **interrupted_callbacks,
             }
 
@@ -373,14 +313,6 @@
         with distributed_model_parallel_state():
             llm.train(model=model, data=data, trainer=trainer, log=cls.nemo_logger, optim=opt)
 
-<<<<<<< HEAD
-    # Finally, execution is a simple stop => go.
-    @classmethod
-    def run_stop_and_go(cls):
-        """Executes the stop => go process."""
-        cls.stop()
-        cls.resume()
-=======
     @classmethod
     def run_stop_and_go(cls):
         """Executes training both continuously and with a checkpoint interruption."""
@@ -389,7 +321,6 @@
         cls.resume()
 
         # Continuous model training.
->>>>>>> 41ef909d
         cls.continuous()
 
     @pytest.mark.parametrize(
