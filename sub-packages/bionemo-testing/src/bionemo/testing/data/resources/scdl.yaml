--- conflicted
+++ resolved
@@ -1,10 +1,6 @@
 - tag: sample
-<<<<<<< HEAD
-  ngc: "nvidia/clara/scdl_sample_test:1.0"
-=======
   ngc: nvidia/clara/scdl_sample_test:1.0
   ngc_registry: resource
->>>>>>> 5a194060
   pbss: "s3://bionemo-ci/test-data/scdl_sample_test.tar.gz"
   sha256: 7a4237537bf535dfa00301ce8cc7073e0a23d5bc8aa902ad65db9f51b57a6df9 # pragma: allowlist secret
   owner: Polina Binder <pbinder@nvidia.com>
