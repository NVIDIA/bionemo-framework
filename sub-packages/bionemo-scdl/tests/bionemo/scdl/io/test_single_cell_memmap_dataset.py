--- conflicted
+++ resolved
@@ -208,13 +208,8 @@
 
 
 def test_SingleCellMemMapDataset_get_row_padded(generate_dataset):
-<<<<<<< HEAD
-    padded_row, var_feats, obs_feats = generate_dataset.get_row_padded(
-        0, return_features=True, feature_vars=["feature_name"]
-=======
-    padded_row, feats = generate_dataset.get_row_padded(
+    padded_row, var_feats, _ = generate_dataset.get_row_padded(
         0, return_var_features=True, var_feature_names=["feature_name"]
->>>>>>> 3a288523
     )
     assert len(padded_row) == 10
     assert padded_row[2] == 6.0
@@ -317,30 +312,6 @@
     compare_fn(ds_regular, ds_lazy)
 
 
-<<<<<<< HEAD
-def test_SingleCellMemMapDataset_obs_features_identical_to_anndata_source(
-    tmp_path, create_cellx_val_data, assert_index_state
-):
-    memmap_data = tmp_path / "out"
-    ds = SingleCellMemMapDataset(memmap_data, h5ad_path=create_cellx_val_data / "sidx_40575621_2_0.h5ad")
-    adata = ad.read_h5ad(create_cellx_val_data / "sidx_40575621_2_0.h5ad")
-    assert_index_state(ds.obs_features(), length=1, rows=adata.obs.shape[0], col_widths=[adata.obs.shape[1]])
-    obs_feats0 = ds.get_row(index=0, return_obs_features=True)[2]
-    obs_feats1 = ds.get_row(index=1, return_obs_features=True)[2]
-    assert np.array_equal(obs_feats0, adata.obs.iloc[0].tolist())
-    assert np.array_equal(obs_feats1, adata.obs.iloc[1].tolist())
-
-
-def test_SingleCellMemMapDataset_var_features_identical_to_anndata_source(
-    tmp_path, create_cellx_val_data, assert_index_state
-):
-    memmap_data = tmp_path / "out"
-    ds = SingleCellMemMapDataset(memmap_data, h5ad_path=create_cellx_val_data / "sidx_40575621_2_0.h5ad")
-    adata = ad.read_h5ad(create_cellx_val_data / "sidx_40575621_2_0.h5ad")
-    assert_index_state(ds.var_features(), length=1, rows=adata.shape[0], col_widths=[adata.var.shape[0]])
-    var_feats0 = ds.get_row(index=0, return_features=True)[1]
-    assert np.array_equal(np.stack([adata.var[c].to_numpy() for c in adata.var.columns]), np.stack(var_feats0))
-=======
 @pytest.mark.parametrize("dtype", [None, "uint32", "uint64", "float32", "float64"])
 def test_load_h5ad_properly_converted_dtypes_int(tmp_path, test_directory, big_int_h5ad, big_h5ad_data, dtype):
     """Use shared big-dtype h5ad to force dtype promotion and verify results."""
@@ -504,4 +475,27 @@
     ds1, ds2, _, _, _ = make_two_datasets(tmp_path, "float32", "uint8")
     with pytest.raises(ValueError, match="Cannot merge datasets with a mix of int and float dtypes for data: "):
         ds1.concat(ds2)
->>>>>>> 3a288523
+
+
+def test_SingleCellMemMapDataset_obs_features_identical_to_anndata_source(
+    tmp_path, create_cellx_val_data, assert_index_state
+):
+    memmap_data = tmp_path / "out"
+    ds = SingleCellMemMapDataset(memmap_data, h5ad_path=create_cellx_val_data / "sidx_40575621_2_0.h5ad")
+    adata = ad.read_h5ad(create_cellx_val_data / "sidx_40575621_2_0.h5ad")
+    assert_index_state(ds.obs_features(), length=1, rows=adata.obs.shape[0], col_widths=[adata.obs.shape[1]])
+    obs_feats0 = ds.get_row(index=0, return_obs_features=True)[2]
+    obs_feats1 = ds.get_row(index=1, return_obs_features=True)[2]
+    assert np.array_equal(obs_feats0, adata.obs.iloc[0].tolist())
+    assert np.array_equal(obs_feats1, adata.obs.iloc[1].tolist())
+
+
+def test_SingleCellMemMapDataset_var_features_identical_to_anndata_source(
+    tmp_path, create_cellx_val_data, assert_index_state
+):
+    memmap_data = tmp_path / "out"
+    ds = SingleCellMemMapDataset(memmap_data, h5ad_path=create_cellx_val_data / "sidx_40575621_2_0.h5ad")
+    adata = ad.read_h5ad(create_cellx_val_data / "sidx_40575621_2_0.h5ad")
+    assert_index_state(ds.var_features(), length=1, rows=adata.shape[0], col_widths=[adata.var.shape[0]])
+    var_feats0 = ds.get_row(index=0, return_var_features=True)[1]
+    assert np.array_equal(np.stack([adata.var[c].to_numpy() for c in adata.var.columns]), np.stack(var_feats0))