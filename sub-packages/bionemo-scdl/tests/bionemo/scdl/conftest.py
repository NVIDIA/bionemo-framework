--- conflicted
+++ resolved
@@ -17,20 +17,14 @@
 import shutil
 from pathlib import Path
 
-<<<<<<< HEAD
-=======
 import anndata as ad
->>>>>>> 04dabe68
 import numpy as np
 import pytest
 import scipy.sparse as sp
 
 from bionemo.scdl.data.load import load
-<<<<<<< HEAD
 from bionemo.scdl.index.row_feature_index import VariableFeatureIndex
-=======
 from bionemo.scdl.io.single_cell_memmap_dataset import SingleCellMemMapDataset
->>>>>>> 04dabe68
 
 
 @pytest.fixture
@@ -78,7 +72,6 @@
     return collated_dir
 
 
-<<<<<<< HEAD
 # ==== Fixtures for VariableFeatureIndex ======
 
 
@@ -94,7 +87,35 @@
             # some random values here
             feats[f"{key_prefix}{c}"] = np.random.randint(0, 100, size=width)
         return feats
-=======
+
+    return _make
+
+
+@pytest.fixture
+def assert_index_state():
+    """Assert properties of a VariableFeatureIndex are what is expected."""
+
+    def _assert(
+        idx: VariableFeatureIndex,
+        *,
+        length: int | None = None,
+        rows: int | None = None,
+        col_widths: list[int] | None = None,
+        values: list[int] | None = None,
+    ) -> None:
+        if length is not None:
+            assert len(idx) == length
+        if rows is not None:
+            assert idx.number_of_rows() == rows
+        if col_widths is not None:
+            assert idx.column_dims() == col_widths
+        if values is not None:
+            assert idx.number_of_values() == values
+
+    return _assert
+
+
+# ==== Creating H5ad files to check downcasting performance ======
 @pytest.fixture
 def make_random_csr():
     def _make_random_csr(total_nnz: int, n_cols: int, seed: int = 42, fn_prefix: str = "random_csr"):
@@ -129,35 +150,11 @@
         expected_cols = np.concatenate([X1.indices, X2.indices])
         expected_data = np.concatenate([X1.data, X2.data])
         return ds1, ds2, expected_row_ptr, expected_cols, expected_data
->>>>>>> 04dabe68
 
     return _make
 
 
 @pytest.fixture
-<<<<<<< HEAD
-def assert_index_state():
-    """Assert properties of a VariableFeatureIndex are what is expected."""
-
-    def _assert(
-        idx: VariableFeatureIndex,
-        *,
-        length: int | None = None,
-        rows: int | None = None,
-        col_widths: list[int] | None = None,
-        values: list[int] | None = None,
-    ) -> None:
-        if length is not None:
-            assert len(idx) == length
-        if rows is not None:
-            assert idx.number_of_rows() == rows
-        if col_widths is not None:
-            assert idx.column_dims() == col_widths
-        if values is not None:
-            assert idx.number_of_values() == values
-
-    return _assert
-=======
 def make_small_and_large_h5ads():
     """Factory to create small/large h5ads and expected arrays for collection tests."""
 
@@ -192,5 +189,4 @@
         large = {"data_vals": large_data_vals, "indices_vals": indices_large_vals, "indptr_vals": indptr_large_vals}
         return small_path, large_path, small, large
 
-    return _make
->>>>>>> 04dabe68
+    return _make