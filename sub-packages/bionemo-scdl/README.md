# BioNeMo-SCDL: Single Cell Data Loading for Scalable Training of Single Cell Foundation Models.

## Package Overview

BioNeMo-SCDL provides an independent pytorch-compatible dataset class for single cell data with a consistent API. BioNeMo-SCDL is developed and maintained by NVIDIA. This package can be run independently from BioNeMo. It improves upon simple AnnData-based dataset classes in the following ways:

- A consistent API across input formats that is promised to be consistent across package versions.
- Improved performance when loading large datasets. It allows for loading and fast iteration of large datasets.
- Ability to use datasets that are much, much larger than memory. This is because the datasets are stored in a numpy memory-mapped format.
- Additionally, conversion of large (significantly larger than memory) AnnData files into the SCDL format.
- [Future] Full support for ragged arrays (i.e., datasets with different feature counts; currently only a subset of the API functionality is supported for ragged arrays).
- [Future] Support for improved compression.

BioNeMo-SCDL's API resembles that of AnnData, so code changes are minimal.
In most places a simple swap from an attribute to a function is sufficient (i.e., swapping `data.n_obs` for `data.number_of_rows()`).

## Installation

This package can be installed with

```bash
pip install bionemo-scdl
```

## Usage

### Getting example data

Here is how to process an example dataset from CellxGene with ~25,000 cells:

Download "https://datasets.cellxgene.cziscience.com/97e96fb1-8caf-4f08-9174-27308eabd4ea.h5ad" to hdf5s/97e96fb1-8caf-4f08-9174-27308eabd4ea.h5ad

### Loading a single cell dataset from an H5AD file

```python
from bionemo.scdl.io.single_cell_memmap_dataset import SingleCellMemMapDataset

data = SingleCellMemMapDataset(
    "97e_scmm", "hdf5s/97e96fb1-8caf-4f08-9174-27308eabd4ea.h5ad"
)
```

This creates a `SingleCellMemMapDataset` that is stored at 97e_scmm in large, memory-mapped arrays
that enables fast access of datasets larger than the available amount of RAM on a system.

If the dataset is large, the AnnData file can be lazy-loaded and then read in based on chunks of rows in a paginated manner. This can be done by setting the parameters when instantiating the `SingleCellMemMapDataset`:

- `paginated_load_cutoff`, which sets the minimal file size in megabytes at which an AnnData file will be read in in a paginated manner.
- `load_block_row_size`, which is the number of rows that are read into memory at a given time.

### Interrogating single cell datasets and exploring the API

```python
data.number_of_rows()
## 25382

data.number_of_variables()
## [34455]

data.number_of_values()
## 874536810

data.number_nonzero_values()
## 26947275
```

### Saving SCDL (Single Cell DataLoader) datasets to disk

When you open a SCDL dataset, you *must* choose a path where the backing
data structures are stored. However, these structures are not guaranteed
to be in a valid serialized state during runtime.

Calling the `save` method guarantees the on-disk object is in a valid serialized
state, at which point the current python process can exit, and the object can be
loaded by another process later.

```python
data.save()
```

### Loading SCDL datasets from a SCDL archive

When you're ready to reload a SCDL dataset, just pass the path to the serialized
data:

```python
reloaded_data = SingleCellMemMapDataset("97e_scmm")
```

### Using SCDL datasets in model training

SCDL implements the required functions of the PyTorch Dataset abstract class.

#### Tokenization

A common use case for the single-cell dataloader is tokenizing data using a predefined vocabulary with a defined
tokenizer function. These features (that in anndata are stored in .var) can be accessed with `return_var_features`
and setting `var_feature_names` to the desired feature names. Similarly, row-wise features (that are in the .obs,)
can be accessed with `return_obs_features` and setting `obs_feature_names`.

```python
import numpy as np

ds = SingleCellMemMapDataset("97e_scmm")
index = 0
<<<<<<< HEAD
values, var_feature_ids, obs_feature_ids = ds.get_row(
    index,
    return_var_features=True,
    var_feature_names=["feature_id"],
    return_obs_features=True,
    obs_feature_names=["cell_line"],
=======
values, feature_ids = ds.get_row(
    index, return_var_features=True, var_feature_names=["feature_id"]
>>>>>>> 0c8a081e
)
assert (
    len(var_feature_ids) == 1 and len(obs_feature_ids) == 1
)  # we expect feature_ids to be a list containing one np.array with the row's feature ids
gene_data, col_idxs = np.array(values[0]), np.array(values[1])
tokenizer_function = lambda x, y, z, w: x
tokenizer_function(gene_data, col_idxs, var_feature_ids[0], obs_feature_ids[0])
```

#### Observed (.obs) features

Observed (row-level, per-cell) features can be accessed using the `.obs_features()` method on your dataset instance. This
method allows you to retrieve per-cell metadata stored in the `.obs` of underlying AnnData files, either as a single dictionary
(if your SCDL archive came from a single AnnData file) or as a list of dictionaries (if multiple input files were concatenated and their `.obs` columns differ).

You can use integer indexing to get the features for a single cell, or slicing to get features for a range of cells:

```python
# Get .obs features for cells 5 through 9
df = data.obs_features()[5:10]

# Get .obs features for cell 3
row = data.obs_features()[3]
```

#### Loading directly with PyTorch-compatible DataLoaders

You can use PyTorch-compatible DataLoaders to load batches of data from a SCDL class.
With a batch size of 1, this can be run without a collation function. With a batch size
greater than 1, there is a collation function (`collate_sparse_matrix_batch`) that will
collate several sparse arrays into the CSR (Compressed Sparse Row) PyTorch tensor format.

```python
from torch.utils.data import DataLoader
from bionemo.scdl.util.torch_dataloader_utils import collate_sparse_matrix_batch

## Mock model: you can remove this and pass the batch to your own model in actual code.
model = lambda x: x

dataloader = DataLoader(
    data, batch_size=8, shuffle=True, collate_fn=collate_sparse_matrix_batch
)
n_epochs = 2
for e in range(n_epochs):
    for batch in dataloader:
        model(batch)
```

<<<<<<< HEAD
## Data Type Casting

SCDL lets you control both storage size and numerical precision by specifying the data type for values loaded from AnnData `.X`. Supported types include "uint8", "uint16", "uint32", "uint64", "float16", "float32", and "float64". Choosing a smaller type (like "uint8" or "float16") results in more compact storage, while selecting a higher-precision type (such as "float64") uses more space but preserves maximum accuracy. You set the data type at the time of dataset creation from an AnnData file using:
=======
For some applications, we might want to also use the features. These can be specified with get_row(index, return_var_features = True). By default, all features are returned, but the features can be specified with the var_feature_names argument in get_row, which corresponds to a list of the feature names to return.

```python
for index in range(len(data)):
    model(data.get_row(index, return_var_features=True))
```
>>>>>>> 0c8a081e

```python
from bionemo.scdl.io.single_cell_memmap_dataset import SingleCellMemMapDataset

data = SingleCellMemMapDataset(
    "97e_scmm", "hdf5s/97e96fb1-8caf-4f08-9174-27308eabd4ea.h5ad", data_dtype="uint64"
)
```

SCDL checks for minimal loss when doing this. The amount of tolerated loss in the data is set through the `data_dtype_tolerance` parameter.

### Changing data dtype after creation (in-place)

If you need to change the on-disk data dtype after a dataset has been created, you can cast it in place:

```python
from bionemo.scdl.io.single_cell_memmap_dataset import SingleCellMemMapDataset

ds = SingleCellMemMapDataset("97e_scmm")
ds.cast_data_to_dtype("float64")  # or "uint16", "float32", etc.

# Optionally reopen to verify
reloaded = SingleCellMemMapDataset("97e_scmm")
assert reloaded.dtypes["data.npy"] == "float64"
```

Notes:

- Casting is done in place and updates the on-disk arrays and dtype registry.
- Avoid mixing integer and floating‑point families across datasets you plan to concatenate; SCDL raises an error when families differ.

## Examples

The examples directory contains various examples for utilizing SCDL.

### Converting existing CellxGene data to SCDL

If there are multiple AnnData files, they can be converted into a single `SingleCellMemMapDataset`. If the hdf5 directory has one or more AnnData files, the `SingleCellCollection` class crawls the filesystem to recursively find AnnData files (with the h5ad extension).

To convert existing AnnData files, you can either write your own script using the SCDL API or utilize the convenience script `convert_h5ad_to_scdl`.

During dataset concatenation, it is assumed that all of the data types are either floats or ints, and all of the entries are upscaled to the largest data size. If there is a combination of floats and ints when concatenating the data, an error is thrown.

To convert multiple files with a given data format, the user can run:

```bash
convert_h5ad_to_scdl --data-path hdf5s --save-path example_dataset [--data-dtype float64 --paginated_load_cutoff 10_000 --load-block-row-size 1_000_000]
```

## Runtimes with SCDL

The runtime is examined on the Tahoe 100M dataset, which contains over 100 million rows. On this dataset, there is either a 12× or 53× speedup depending on the machine used.

![Throughput](https://raw.githubusercontent.com/NVIDIA/bionemo-framework/pbinder/scdl_add_to_edawson/sub-packages/bionemo-scdl/assets/tahoe_throughput.png)

To replicate this on your machine, see: [Tahoe 100M Profiling](https://github.com/NVIDIA/bionemo-framework/blob/main/sub-packages/bionemo-scdl/simple-benchmark/README.md#tahoe-100m) section.

## Using Neighbor Information in Single Cell Datasets

SCDL now supports loading and utilizing neighbor information from AnnData objects. This is particularly useful for tasks that require knowledge of cell neighborhoods, trajectory analysis, or spatial relationships.

### Neighbor Data Structure in AnnData

The neighbor functionality reads neighbor information from the **`.obsp` (observations pairwise) attribute** of the AnnData object and **converts it from sparse matrix format into SCDL's memory-mapped format** for efficient access:

- **Input Location**: `adata.obsp[neighbor_key]` (default key is `'next_cell_ids'`)
- **Input Format**: Sparse matrix (scipy.sparse format, typically CSR - Compressed Sparse Row)
- **SCDL Processing**: Converts sparse neighbor data into memory-mapped arrays during dataset creation
- **Dimensions**: `[n_cells × n_cells]` adjacency matrix
- **Values**: Weights/distances (e.g., pseudotime values, spatial distances, similarity scores)
- **Non-zero entries**: Indicate neighbor relationships

**Example - Generating Neighbor Data from Trajectory Analysis:**

```python
import scanpy as sc
import numpy as np
from scipy.sparse import csr_matrix

# After computing pseudotime with your preferred method (e.g., DPT, Monocle, etc.)
# adata.obs['pseudotime'] contains pseudotime values for each cell
# Assuming you define a function create_pseudotime_neighbors() to find k nearest neighbors in pseudotime space and store as sparse matrix

# Create and store neighbor matrix
neighbor_matrix = create_pseudotime_neighbors(adata.obs["pseudotime"])
adata.obsp["next_cell_ids"] = neighbor_matrix
```

#### Loading a Dataset with Neighbor Support

```python
from bionemo.scdl.io.single_cell_memmap_dataset import (
    SingleCellMemMapDataset,
    NeighborSamplingStrategy,
)

# Load dataset with neighbor support
data = SingleCellMemMapDataset(
    "dataset_path",
    "path/to/anndata.h5ad",
    load_neighbors=True,  # Enable neighbor functionality
    neighbor_key="next_cell_ids",  # Key in AnnData.obsp containing neighbor information
    neighbor_sampling_strategy=NeighborSamplingStrategy.RANDOM,  # Strategy for sampling neighbors
    fallback_to_identity=True,  # Use cell itself as neighbor when no neighbors exist
)
```

#### Accessing Neighbor Data

SCDL provides several methods to access and utilize neighbor information:

```python
# Get neighbor indices for a specific cell
neighbor_indices = data.get_neighbor_indices_for_cell(cell_index)

# Get neighbor weights (if available)
neighbor_weights = data.get_neighbor_weights_for_cell(cell_index)

# Sample a neighbor according to the configured strategy
neighbor_index = data.sample_neighbor_index(cell_index)
```

**Example Usage in Contrastive Learning:**

```python
# Contrastive Learning - Compare cells with their neighbors
for cell_index in range(len(data)):
    # Get current cell and its neighbor
    current_cell_data, _ = data.get_row(cell_index)
    neighbor_index = data.sample_neighbor_index(cell_index)
    neighbor_cell_data, _ = data.get_row(neighbor_index)

    # Use in contrastive loss
    current_embedding = model.encode(current_cell_data)
    neighbor_embedding = model.encode(neighbor_cell_data)
    contrastive_loss = compute_contrastive_loss(current_embedding, neighbor_embedding)
```

## Future Work and Roadmap

SCDL is currently in public beta. In the future, expect improvements in data compression
and data loading performance.

## LICENSE

BioNeMo-SCDL has an Apache 2.0 license, as found in the LICENSE file.

## Contributing

Please follow the guidelines for contributions to the BioNeMo Framework.

To contribute to SCDL, we recommend installing additional dependencies for development and
installing the SCDL package from source.

```bash
git clone https://github.com/NVIDIA/bionemo-framework.git
cd bionemo-framework/sub-packages/bionemo-scdl
pip install -e ".[test]"
```

### Tests

SCDL has its own tests. To run these tests, assuming you have pytest installed:

```
python -m pytest
```

To run a specific test:

```bash
python -m pytest tests/test_<test name>.py
```

### Troubleshooting

- Mixed data types at concat (ValueError: mix of int and float dtypes)

  - Cause: attempting to concatenate datasets whose data arrays are from different dtype families (e.g., one integer, one floating‑point).
  - Fixes:
    - Recast all input archives to a common dtype family. You can do this in place with `ds.cast_data_to_dtype("float32")`, then rerun concatenation.
    - Alternatively, rebuild inputs using `convert_h5ad_to_scdl --data-dtype <dtype>` so they share the same family.

- OOM during dataset instantiation or concatenation from h5ad files.

  - Cause: Likely due to overly large chunks of the anndata file being read into memory.
  - Fixes: Set a lower paginated_load_cutoff, load_block_row_size, or number of workers during concatenation.

- Slow DataLoader throughput when returning rich Python structures

  - Cause: returning dicts or strings from `Dataset`/`collate_fn` prevents fast vectorized collation.
  - Fixes:
    - Return tensors only; prefer a tuple `(X, idx)` and gather `.obs` inside the model from a pre‑encoded tensor aligned to row order.

- Downcasting warnings (data precision loss)

  - Cause: requested `data_dtype` is narrower than the source values allow.
  - Fixes:
    - Choose a wider dtype (e.g., `float32`/`float64`, or a larger unsigned int), or raise `data_dtype_tolerance` as appropriate.<|MERGE_RESOLUTION|>--- conflicted
+++ resolved
@@ -103,17 +103,12 @@
 
 ds = SingleCellMemMapDataset("97e_scmm")
 index = 0
-<<<<<<< HEAD
 values, var_feature_ids, obs_feature_ids = ds.get_row(
     index,
     return_var_features=True,
     var_feature_names=["feature_id"],
     return_obs_features=True,
     obs_feature_names=["cell_line"],
-=======
-values, feature_ids = ds.get_row(
-    index, return_var_features=True, var_feature_names=["feature_id"]
->>>>>>> 0c8a081e
 )
 assert (
     len(var_feature_ids) == 1 and len(obs_feature_ids) == 1
@@ -162,18 +157,9 @@
         model(batch)
 ```
 
-<<<<<<< HEAD
 ## Data Type Casting
 
 SCDL lets you control both storage size and numerical precision by specifying the data type for values loaded from AnnData `.X`. Supported types include "uint8", "uint16", "uint32", "uint64", "float16", "float32", and "float64". Choosing a smaller type (like "uint8" or "float16") results in more compact storage, while selecting a higher-precision type (such as "float64") uses more space but preserves maximum accuracy. You set the data type at the time of dataset creation from an AnnData file using:
-=======
-For some applications, we might want to also use the features. These can be specified with get_row(index, return_var_features = True). By default, all features are returned, but the features can be specified with the var_feature_names argument in get_row, which corresponds to a list of the feature names to return.
-
-```python
-for index in range(len(data)):
-    model(data.get_row(index, return_var_features=True))
-```
->>>>>>> 0c8a081e
 
 ```python
 from bionemo.scdl.io.single_cell_memmap_dataset import SingleCellMemMapDataset
