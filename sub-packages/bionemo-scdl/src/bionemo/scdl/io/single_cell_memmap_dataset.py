# SPDX-FileCopyrightText: Copyright (c) 2024 NVIDIA CORPORATION & AFFILIATES. All rights reserved.
# SPDX-License-Identifier: LicenseRef-Apache2
#
# Licensed under the Apache License, Version 2.0 (the "License");
# you may not use this file except in compliance with the License.
# You may obtain a copy of the License at
#
#     http://www.apache.org/licenses/LICENSE-2.0
#
# Unless required by applicable law or agreed to in writing, software
# distributed under the License is distributed on an "AS IS" BASIS,
# WITHOUT WARRANTIES OR CONDITIONS OF ANY KIND, either express or implied.
# See the License for the specific language governing permissions and
# limitations under the License.

import importlib.metadata
import json
import os
import shutil
<<<<<<< HEAD
import tempfile
import warnings
=======
>>>>>>> 8d3d043c
from enum import Enum
from pathlib import Path
from typing import Dict, List, Optional, Tuple, Union

import anndata as ad
import numpy as np
import pandas as pd
import scipy
import torch

from bionemo.scdl.api.single_cell_row_dataset import SingleCellRowDataset
from bionemo.scdl.index.row_feature_index import RowFeatureIndex
from bionemo.scdl.util.filecopyutil import extend_files


class FileNames(str, Enum):
    """Names of files that are generated in SingleCellCollection."""

    DATA = "data.npy"
    COLPTR = "col_ptr.npy"
    ROWPTR = "row_ptr.npy"
    METADATA = "metadata.json"
    DTYPE = "dtypes.json"
    FEATURES = "features"
    VERSION = "version.json"
    NEIGHBOR_INDICES = "neighbor_indices.npy"
    NEIGHBOR_INDICES_PTR = "neighbor_indptr.npy"
    NEIGHBOR_VALUES = "neighbor_values.npy"

class Mode(str, Enum):
    """Valid modes for the single cell memory mapped dataset.

    The write append mode is 'w+' while the read append mode is 'r+'.
    """

    CREATE_APPEND = "w+"
    READ_APPEND = "r+"
    READ = "r"
    CREATE = "w"


class METADATA(str, Enum):
    """Stored metadata."""

    NUM_ROWS = "num_rows"


<<<<<<< HEAD
class NeighborSamplingStrategy(str, Enum):
    """Valid sampling strategies for neighbor selection."""
    
    RANDOM = "random"


def _swap_mmap_array(
    src_array: np.memmap,
    src_path: str,
    dest_array: np.memmap,
    dest_path: str,
    destroy_src: bool = False,
) -> None:
    """Function that swaps the location of two mmap arrays.

    This is used when concatanating SingleCellMemMapDataset. This emables the
    newly merged arrays to be stored in the same place as the original dataset.

    Args:
        src_array: the first memmap array
        src_path: location of the first memmap array
        dest_array: the second memmap array
        dest_path: location of the first second array
        destroy_src: set to True if the source array is destroyed

    Raises:
        FileNotFoundError if the source or destination path are not found.
    """
    if not os.path.isfile(src_path):
        raise FileNotFoundError(f"The source file {src_path} does not exist")
    if not os.path.isfile(dest_path):
        raise FileNotFoundError(f"The destination file {dest_path} does not exist")

    # Flush and close arrays
    src_array.flush()
    dest_array.flush()

    del src_array
    del dest_array

    # Swap the file locations on disk using a tmp file.
    with tempfile.TemporaryDirectory() as tempdir:
        temp_file_name = f"{tempdir}/arr_temp"
        shutil.move(src_path, temp_file_name)
        shutil.move(dest_path, src_path)
        shutil.move(temp_file_name, dest_path)

    if destroy_src:
        os.remove(src_path)


=======
>>>>>>> 8d3d043c
def _pad_sparse_array(row_values, row_col_ptr, n_cols: int) -> np.ndarray:
    """Creates a conventional array from a sparse one.

    Convert a sparse matrix representation of a 1d matrix to a conventional
    numpy representation.

    Args:
        row_values: The row indices of the entries
        row_col_ptr: The corresponding column pointers
        n_cols: The number of columns in the dataset.

    Returns:
        The full 1d numpy array representation.
    """
    ret = np.zeros(n_cols)
    for row_ptr in range(0, len(row_values)):
        col = row_col_ptr[row_ptr]
        ret[col] = row_values[row_ptr]
    return ret


def _create_row_memmaps(
    num_rows: int,
    memmap_dir_path: Path,
    mode: Mode,
    dtypes: Dict[FileNames, str],
) -> np.ndarray:
    """Records a pointer into the data and column arrays."""
    return np.memmap(
        f"{str(memmap_dir_path.absolute())}/{FileNames.ROWPTR.value}",
        dtype=dtypes[f"{FileNames.ROWPTR.value}"],
        shape=(num_rows + 1,),
        mode=mode.value,
    )


def _create_data_col_memmaps(
    num_elements: int,
    memmap_dir_path: Path,
    mode: Mode,
    dtypes: Dict[FileNames, str],
) -> tuple[np.ndarray, np.ndarray]:
    """Records a pointer into the data and column arrays."""
    # Records the value at index[i]
    data_arr = np.memmap(
        f"{memmap_dir_path}/{FileNames.DATA.value}",
        dtype=dtypes[f"{FileNames.DATA.value}"],
        shape=(num_elements,),
        mode=mode,
    )
    # Records the column the data resides in at index [i]
    col_arr = np.memmap(
        f"{memmap_dir_path}/{FileNames.COLPTR.value}",
        dtype=dtypes[f"{FileNames.COLPTR.value}"],
        shape=(num_elements,),
        mode=mode.value,
    )
    return data_arr, col_arr


def _create_compressed_sparse_row_memmaps(
    num_elements: int,
    num_rows: int,
    memmap_dir_path: Path,
    mode: Mode,
    dtypes: Dict[FileNames, str],
) -> tuple[np.ndarray, np.ndarray, np.ndarray]:
    """Create a set of CSR-format numpy arrays.

    They are saved to memmap_dir_path. This is an efficient way of indexing
    into a sparse matrix. Only non- zero values of the data are stored.

    To get the data for a specific row, slice row_idx[idx, idx+1]
    and then get the elements in data[row_idx[idx]:row_idx[idx+1]]
    which are in the corresponding columns col_index[row_idx[idx], row_idx[row_idx+1]]

    """
    if num_elements <= 0:
        raise ValueError(f"n_elements is set to {num_elements}. It must be postive to create CSR matrices.")

    if num_rows <= 0:
        raise ValueError(f"num_rows is set to {num_rows}. It must be postive to create CSR matrices.")

    memmap_dir_path.mkdir(parents=True, exist_ok=True)
    data_arr, col_arr = _create_data_col_memmaps(
        num_elements,
        memmap_dir_path,
        mode,
        dtypes,
    )

    row_arr = _create_row_memmaps(
        num_rows,
        memmap_dir_path,
        mode,
        dtypes,
    )
    return data_arr, col_arr, row_arr


class SingleCellMemMapDataset(SingleCellRowDataset):
    """Represents one or more AnnData matrices.

    Data is stored in large, memory-mapped arrays that enables fast access of
    datasets larger than the available amount of RAM on a system. SCMMAP
    implements a consistent API defined in SingleCellRowDataset.

    Attributes:
        data_path: Location of np.memmap files to be loaded from or that will be
        created.
        mode: Whether the dataset will be read in (r+) from np.memmap files or
        written to np.memmap files (w+).
        data: A numpy array of the data
        row_index: A numpy array of row pointers
        col_index: A numpy array of column values
        metadata: Various metadata about the dataset.
        _feature_index: The corresponding RowFeatureIndex where features are
        stored
        dtypes: A dictionary containing the datatypes of the data, row_index,
        and col_index arrays.
        _version: The version of the dataset
        load_neighbors (bool, optional): Whether to load and utilize neighbor information
            from the 'neighbor_key' in AnnData's .obsp. Defaults to False.
        neighbor_key (str, optional): The key in AnnData's .obsp containing the
            sparse adjacency matrix for neighbors. Defaults to 'next_cell_ids'.
        neighbor_sampling_strategy (str, optional): Strategy for sampling neighbors ('random').
            Defaults to 'random'.
        fallback_to_identity (bool, optional): If a cell has no neighbors, whether
            to use the cell itself as its neighbor. Defaults to True.
    """

    def __init__(
        self,
        data_path: str,
        h5ad_path: Optional[str] = None,
        num_elements: Optional[int] = None,
        num_rows: Optional[int] = None,
        mode: Mode = Mode.READ_APPEND,
        paginated_load_cutoff: int = 10_000,
        load_block_row_size: int = 1_000_000,
        feature_index_name="feature_id",
        # --- Neighbor Args ---
        load_neighbors: bool = False,
        neighbor_key: str = 'next_cell_ids',
        neighbor_sampling_strategy: str = NeighborSamplingStrategy.RANDOM,
        fallback_to_identity: bool = True,
    ) -> None:
        """Instantiate the class.

        Args:
            data_path: The location where the data np.memmap files are read from
            or stored.
            h5ad_path: Optional, the location of the h5_ad path.
            num_elements: The total number of elements in the array.
            num_rows: The number of rows in the data frame.
            mode: Whether to read or write from the data_path.
            paginated_load_cutoff: MB size on disk at which to load the h5ad structure with paginated load.
            load_block_row_size: Number of rows to load into memory with paginated load
            feature_index_name: The name of the features if the features are only stored in features_df.index.values
            # --- New Neighbor Args ---
            load_neighbors (bool, optional): Boolean to control to control whether to load and utilize neighbor information
            neighbor_key (str, optional): The key in AnnData's .obsp containing neighbor information.
            neighbor_sampling_strategy (str, optional): Sampling strategy for neighbors.
            fallback_to_identity (bool, optional): If a cell has no neighbors, whether to use the cell itself as its neighbor.
        """
        self._version: str = importlib.metadata.version("bionemo.scdl")
        self.data_path: str = data_path
        self.mode: Mode = mode
        self.paginated_load_cutoff = paginated_load_cutoff
        self.load_block_row_size = load_block_row_size
        self.feature_index_name = feature_index_name
        # Backing arrays
        self.data: Optional[np.ndarray] = None
        self.row_index: Optional[np.ndarray] = None
        self.row_index: Optional[np.ndarray] = None

        # Metadata and attributes
        self.metadata: Dict[str, int] = {}

        # Stores the Feature Index, which tracks
        # the original AnnData features (e.g., gene names)
        # and allows us to store ragged arrays in our SCMMAP structure.
        self._feature_index: RowFeatureIndex = RowFeatureIndex()

        # Variables for int packing / reduced precision
        self.dtypes: Dict[FileNames, str] = {
            f"{FileNames.DATA.value}": "float32",
            f"{FileNames.COLPTR.value}": "uint32",
            f"{FileNames.ROWPTR.value}": "uint64",
            f"{FileNames.NEIGHBOR_INDICES.value}": "uint32",
            f"{FileNames.NEIGHBOR_INDICES_PTR.value}": "uint64",
            f"{FileNames.NEIGHBOR_VALUES.value}": "float32",
        }

        # Neighbor configuration
        self.load_neighbors = load_neighbors
        self._has_neighbors = False 
        if load_neighbors:
            self.init_neighbor_args(neighbor_key, neighbor_sampling_strategy, fallback_to_identity)

            
        if mode == Mode.CREATE_APPEND and os.path.exists(data_path):
            raise FileExistsError(f"Output directory already exists: {data_path}")

        if h5ad_path is not None and (data_path is not None and os.path.exists(data_path)):
            raise FileExistsError(
                "Invalid input; both an existing SCMMAP and an h5ad file were passed. "
                "Please pass either an existing SCMMAP or an h5ad file."
            )

        # If there is only a data path, and it exists already, load SCMMAP data.
        elif data_path is not None and os.path.exists(data_path):
            self.__init__obj()
            self.load(data_path)

        # If there is only an h5ad path, load the HDF5 data
        elif h5ad_path is not None:
            self.__init__obj()
            self.load_h5ad(h5ad_path)
        else:
            match num_rows, num_elements:
                case (int(), int()):
                    self.__init__obj()
                    self._init_arrs(num_elements=num_elements, num_rows=num_rows)
                case _:
                    raise ValueError("An np.memmap path, an h5ad path, or the number of elements and rows is required")

    # NOTE: initialize neighbor args
    def init_neighbor_args(self, neighbor_key, neighbor_sampling_strategy, fallback_to_identity):
        # Neighbor tracking
        self._has_neighbors = False # Track if neighbor data was successfully loaded/found

        self.neighbor_key = neighbor_key
        try:
            # Convert string to enum if a string was passed
            if isinstance(neighbor_sampling_strategy, str):
                neighbor_sampling_strategy = NeighborSamplingStrategy(neighbor_sampling_strategy)
            # Validate that it's a valid enum value
            if not isinstance(neighbor_sampling_strategy, NeighborSamplingStrategy):
                raise ValueError(f"Unsupported neighbor_sampling_strategy: {neighbor_sampling_strategy}")
        except ValueError:
            raise ValueError(f"Unsupported neighbor_sampling_strategy: {neighbor_sampling_strategy}")
        
        self.neighbor_sampling_strategy = neighbor_sampling_strategy
        self.fallback_to_identity = fallback_to_identity

        # Set paths for neighbor data files
        #NOTE: no longer needed
        self._neighbor_indices_path = os.path.join(self.data_path, FileNames.NEIGHBOR_INDICES.value)
        self._neighbor_indptr_path = os.path.join(self.data_path, FileNames.NEIGHBOR_INDICES_PTR.value)
        self._neighbor_data_path = os.path.join(self.data_path, FileNames.NEIGHBOR_VALUES.value)

        # Placeholders for neighbor Memory-mapped arrays
        self._neighbor_indices = None
        self._neighbor_indptr = None
        self._neighbor_data = None
    
    def __init__obj(self):
        """Initializes the datapath and writes the version."""
        os.makedirs(self.data_path, exist_ok=True)

        # Write the version
        if not os.path.exists(f"{self.data_path}/{FileNames.VERSION.value}"):
            with open(f"{self.data_path}/{FileNames.VERSION.value}", "w") as vfi:
                json.dump(self.version(), vfi)

    def _init_arrs(self, num_elements: int, num_rows: int) -> None:
        self.mode = Mode.CREATE_APPEND
        data_arr, col_arr, row_arr = _create_compressed_sparse_row_memmaps(
            num_elements=num_elements,
            num_rows=num_rows,
            memmap_dir_path=Path(self.data_path),
            mode=self.mode,
            dtypes=self.dtypes,
        )
        self.data = data_arr
        self.col_index = col_arr
        self.row_index = row_arr

    def version(self) -> str:
        """Returns a version number.

        (following <major>.<minor>.<point> convention).
        """
        return self._version

    def _extract_neighbor_data(self, adata) -> bool:
        """Extracts neighbor data from AnnData.obsp object and saves to memmap files.

        Args:
            adata: AnnData object containing neighbor information
        Returns:
            bool: True if neighbor data was successfully loaded/found, False otherwise.
        """
        # NOTE: this is no longer needed as we have a check in load_h5ad before we call this function
        # Skip if neighbor loading is not enabled
        # if not self.load_neighbors:
        #     return False

        # Check if neighbor key exists in AnnData.obsp
        if self.neighbor_key not in adata.obsp:
            warnings.warn(
                f"Neighbor key '{self.neighbor_key}' not found in AnnData.obsp. Neighbor loading skipped."
            )
            return False

        print(f"Extracting neighbor data from {self.neighbor_key} in AnnData.obsp")

        # Get the neighbor matrix from obsp
        neighbor_matrix = adata.obsp[self.neighbor_key]

        # Check if the neighbor matrix is a sparse matrix
        if not scipy.sparse.issparse(neighbor_matrix):
            raise ValueError(f"Neighbor matrix for key '{self.neighbor_key}' is not a sparse matrix.")

        # Initialize memory-mapped arrays for neighbor data with proper sizes
        indptr_len = len(neighbor_matrix.indptr)
        nnz = len(neighbor_matrix.indices)  # number of non-zero elements
        # No need to calculate data_len separately since it equals nnz

        # self.mode = Mode.CREATE_APPEND
        # self._neighbor_data , self._neighbor_indices, self._neighbor_indptr= _create_compressed_sparse_row_memmaps(
        #     num_elements=indices_len,
        #     num_rows=indptr_len,
        #     memmap_dir_path=Path(self.data_path), #need to figure out the filenaming
        #     mode=self.mode,
        #     dtypes=self.dtypes,
        # )
        
        # Create memory-mapped arrays for neighbor data
        self._neighbor_indptr = np.memmap(
            f"{self.data_path}/{FileNames.NEIGHBOR_INDICES_PTR.value}",
            dtype=neighbor_matrix.indptr.dtype,
            mode=Mode.CREATE_APPEND.value,
            shape=(indptr_len,)
        )
        
        self._neighbor_indices = np.memmap(
            f"{self.data_path}/{FileNames.NEIGHBOR_INDICES.value}", 
            dtype=neighbor_matrix.indices.dtype, 
            mode=Mode.CREATE_APPEND.value,
            shape=(nnz,)
        )
        
        self._neighbor_data = np.memmap(
            f"{self.data_path}/{FileNames.NEIGHBOR_VALUES.value}", 
            dtype=neighbor_matrix.data.dtype, 
            mode=Mode.CREATE_APPEND.value,
            shape=(nnz,)
        )
        
        # Copy data into memory-mapped arrays
        self._neighbor_indptr[:] = neighbor_matrix.indptr
        self._neighbor_indices[:] = neighbor_matrix.indices
        self._neighbor_data[:] = neighbor_matrix.data
        
        print(f"Neighbor data extracted to memory-mapped arrays")
        return True
    
    def _extract_neighbor_data_paginated(self, adata) -> bool:
        """Extracts neighbor data using paginated approach for large datasets.
        
        Uses the same pattern as paginated_load_h5ad with binary file I/O and chunking
        to efficiently handle large neighbor matrices without loading everything at once.
        
        Args:
            adata: AnnData object containing neighbor information
        Returns:
            bool: True if neighbor data was successfully loaded/found, False otherwise.
        """
        # Check if neighbor key exists in AnnData.obsp
        if self.neighbor_key not in adata.obsp:
            warnings.warn(
                f"Neighbor key '{self.neighbor_key}' not found in AnnData.obsp. Neighbor loading skipped."
            )
            return False

        print(f"Extracting neighbor data from {self.neighbor_key} in AnnData.obsp using chunked approach")

        # Get the neighbor matrix from obsp
        neighbor_matrix = adata.obsp[self.neighbor_key]

        # Check if the neighbor matrix is a sparse matrix
        if not scipy.sparse.issparse(neighbor_matrix):
            raise ValueError(f"Neighbor matrix for key '{self.neighbor_key}' is not a sparse matrix.")
        
        # First write indptr which gives us the structure - this is usually small enough to handle in one go
        with open(self._neighbor_indptr_path, "wb") as indptr_file:
            indptr_file.write(neighbor_matrix.indptr.tobytes())
        
        # Get dimensions from indptr
        num_rows = len(neighbor_matrix.indptr) - 1
        memmap_dir_path = Path(self.data_path)
        # Process indices and data in chunks based on rows
        with (
            open(f"{memmap_dir_path}/{FileNames.NEIGHBOR_INDICES.value}", "wb") as indices_file,
            open(f"{memmap_dir_path}/{FileNames.NEIGHBOR_VALUES.value}", "wb") as data_file,
        ):
            for row_start in range(0, num_rows, self.load_block_row_size):
                row_end = min(row_start + self.load_block_row_size, num_rows)
                
                # Get slice of the matrix for this chunk of rows
                chunk = neighbor_matrix[row_start:row_end]
                
                # Write chunk data to files
                indices_file.write(chunk.indices.tobytes())
                data_file.write(chunk.data.tobytes())
                
                print(f"Processed neighbor data rows {row_start} to {row_end-1}")
        
        # Then re-open as memory-mapped arrays with the final shapes
        self._neighbor_indptr = np.memmap(
            f"{self.data_path}/{FileNames.NEIGHBOR_INDICES_PTR.value}",
            dtype=self.dtypes[f"{FileNames.NEIGHBOR_INDICES_PTR.value}"],
            mode=Mode.READ_APPEND.value,
            shape=(len(neighbor_matrix.indptr),)
        )
        
        self._neighbor_indices = np.memmap(
            f"{self.data_path}/{FileNames.NEIGHBOR_INDICES.value}",
            dtype=self.dtypes[f"{FileNames.NEIGHBOR_INDICES.value}"],
            mode=Mode.READ_APPEND.value,
            shape=(len(neighbor_matrix.indices),)
        )
        
        self._neighbor_data = np.memmap(
            f"{self.data_path}/{FileNames.NEIGHBOR_VALUES.value}",
            dtype=self.dtypes[f"{FileNames.NEIGHBOR_VALUES.value}"],
            mode=Mode.READ_APPEND.value,
            shape=(len(neighbor_matrix.data),)
        )
        
        print(f"Neighbor data extracted to memory-mapped arrays using chunked approach")
        return True
       
    def get_row(
        self,
        index: int,
        return_features: bool = False,
        feature_vars: Optional[List[str]] = None,
    ) -> Tuple[Tuple[np.ndarray, np.ndarray], List[np.ndarray]]:
        """Returns a given row in the dataset along with optional features.

        Args:
            index: The row to be returned. This is in the range of [0, num_rows)
            return_features: boolean that indicates whether to return features
            feature_vars: Optional, feature variables to extract
        Return:
            [Tuple[np.ndarray, np.ndarray]: data values and column pointes
            List[np.ndarray]: optional, corresponding features.
        """
        start = self.row_index[index]
        end = self.row_index[index + 1]
        values = self.data[start:end]
        columns = self.col_index[start:end]
        ret = (values, columns)
        if return_features:
            return ret, self._feature_index.lookup(index, select_features=feature_vars)[0]
        else:
            return ret, None
    
    def get_row_with_neighbor(
        self,
        index: int,
        return_features: bool = False,
        feature_vars: Optional[List[str]] = None,
        include_neighbor: Optional[bool] = None,
    ) -> Union[
        Tuple[Tuple[np.ndarray, np.ndarray], List[np.ndarray]],
        Dict[str, Union[Tuple[np.ndarray, np.ndarray], int, Optional[List[np.ndarray]]]]
    ]:
        """Returns a given row in the dataset along with optional features and neighbor data.
        
        Args:
            index: The row to be returned. This is in the range of [0, num_rows)
            return_features: Boolean that indicates whether to return features
            feature_vars: Optional, feature variables to extract
            include_neighbor: Whether to include neighbor data in the result.
                              If None, defaults to self.load_neighbors
        
        Returns:
            If include_neighbor is False or neighbor functionality is disabled:
                Original return type: Tuple[Tuple[np.ndarray, np.ndarray], List[np.ndarray]]
                (values, columns), features
            
            If include_neighbor is True and neighbor functionality is enabled:
                Dict with keys:
                - 'current_cell': Tuple[np.ndarray, np.ndarray] - (values, columns) for current cell
                - 'next_cell': Tuple[np.ndarray, np.ndarray] - (values, columns) for neighbor cell
                - 'current_cell_index': int - Index of current cell
                - 'next_cell_index': int - Index of neighbor cell
                - 'features': List[np.ndarray] - Features if return_features is True, else None
            
        Raises:
            ValueError: If include_neighbor=True but neighbor data is not available
        """
        # Determine whether to include neighbor
        if include_neighbor is None:
            include_neighbor = self.load_neighbors and self._has_neighbors
        
        # Validate neighbor availability
        if include_neighbor and not (self.load_neighbors and self._has_neighbors):
            raise ValueError("Cannot include neighbor data: neighbor functionality is disabled or no neighbor data available")
        
        # Get current cell data using the existing get_row function
        current_cell_data, features = self.get_row(index, return_features, feature_vars)
        
        # If no neighbor requested, return in original format
        if not include_neighbor:
            return current_cell_data, features
        
        # Sample neighbor and get its data
        neighbor_index = self.sample_neighbor_index(index)
        
        # Case where neighbor is the same as current cell
        if neighbor_index == index:
            next_cell_data = current_cell_data
        else:
            # Get neighbor cell data using the get_row function
            next_cell_data, _ = self.get_row(neighbor_index, False, None)
        
        # Return all data in a dictionary format
        return {
            'current_cell': current_cell_data,
            'next_cell': next_cell_data,
            'current_cell_index': index,
            'next_cell_index': neighbor_index,
            'features': features,
        }

    def get_row_padded(
        self,
        index: int,
        return_features: bool = False,
        feature_vars: Optional[List[str]] = None,
    ) -> Tuple[np.ndarray, List[np.ndarray]]:
        """Returns a padded version of a row in the dataset.

        A padded version is one where the a sparse array representation is
        converted to a conventional represenentation. Optionally, features are
        returned.

        Args:
            index: The row to be returned
            return_features: boolean that indicates whether to return features
            feature_vars: Optional, feature variables to extract
        Return:
            np.ndarray: conventional row representation
            List[np.ndarray]: optional, corresponding features.
        """
        (row_values, row_column_pointer), features = self.get_row(index, return_features, feature_vars)
        return (
            _pad_sparse_array(row_values, row_column_pointer, self._feature_index.number_vars_at_row(index)),
            features,
        )
    
    def get_row_padded_with_neighbor(
        self,
        index: int,
        return_features: bool = False,
        feature_vars: Optional[List[str]] = None,
        include_neighbor: Optional[bool] = None,
    ) -> Union[
        Tuple[np.ndarray, List[np.ndarray]],  # Original return type
        Dict[str, Union[np.ndarray, int, List[np.ndarray]]]  # With neighbor
    ]:
        """Returns a padded version of a row with optional neighbor data.
        
        A padded version converts sparse representation to a dense array where
        missing values are filled with zeros.
        
        Args:
            index: The row to be returned
            return_features: Boolean that indicates whether to return features
            feature_vars: Optional, feature variables to extract
            include_neighbor: Whether to include neighbor data in the result.
                              If None, defaults to self.load_neighbors
                              
        Returns:
            If include_neighbor is False or neighbor functionality is disabled:
                Original return type: Tuple[np.ndarray, List[np.ndarray]]
                padded_row, features
            
            If include_neighbor is True and neighbor functionality is enabled:
                Dict with keys:
                - 'current_cell': np.ndarray - Padded array for current cell
                - 'next_cell': np.ndarray - Padded array for neighbor cell
                - 'current_cell_index': int - Index of current cell
                - 'next_cell_index': int - Index of neighbor cell
                - 'features': List[np.ndarray] - Features if return_features is True, else None
            
        Raises:
            ValueError: If include_neighbor=True but neighbor data is not available
        """
        # Determine whether to include neighbor
        if include_neighbor is None:
            include_neighbor = self.load_neighbors and self._has_neighbors
        
        # Validate neighbor availability
        if include_neighbor and not (self.load_neighbors and self._has_neighbors):
            raise ValueError("Cannot include neighbor data: neighbor functionality is disabled or no neighbor data available")
        
        # If no neighbor requested, use existing get_row_padded function
        if not include_neighbor:
            return self.get_row_padded(index, return_features, feature_vars)
        
        # Get both current cell and neighbor data
        result = self.get_row_with_neighbor(index, return_features, feature_vars, include_neighbor=True)
        
        # Get current cell padded array using get_row_padded
        curr_padded, _ = self.get_row_padded(index, False, None)
        
        # For neighbor, get the padded array
        next_idx = result['next_cell_index']
        if next_idx == index:
            # If neighbor is the same as current cell, reuse the current padded array
            next_padded = curr_padded
        else:
            # Otherwise get the neighbor's padded array
            next_padded, _ = self.get_row_padded(next_idx, False, None)
        
        # Return in dictionary format
        return {  # type: ignore
            'current_cell': curr_padded,
            'next_cell': next_padded,
            'current_cell_index': result['current_cell_index'],
            'next_cell_index': result['next_cell_index'],
            'features': result['features'],
        }

    def get_row_column(self, index: int, column: int, impute_missing_zeros: bool = True) -> Optional[float]:
        """Returns the value at a given index and the corresponding column.

        Args:
            index: The index to be returned
            column: The column to be returned
            impute_missing_zeros: boolean that indicates whether to set missing
            data to 0
        Return:
            A float that is the value in the array or None.
        """
        (row_values, row_column_pointer), _ = self.get_row(index)
        if column is not None:
            for col_index, col in enumerate(row_column_pointer):
                if col == column:
                    # return the value at this position
                    return row_values[col_index]
                elif col > column:
                    try:
                        raise ValueError(f"Column pointer {col} is larger than the column {column}.")
                    except ValueError:
                        break
            return 0.0 if impute_missing_zeros else None

    def features(self) -> Optional[RowFeatureIndex]:
        """Return the corresponding RowFeatureIndex."""
        return self._feature_index

    def _load_mmap_file_if_exists(self, file_path, dtype):
        if os.path.exists(file_path):
            return np.memmap(file_path, dtype=dtype, mode=self.mode)
        else:
            raise FileNotFoundError(f"The mmap file at {file_path} is missing")

    def load(self, stored_path: str) -> None:
        """Loads the data at store_path that is an np.memmap format.

        Args:
            stored_path: directory with np.memmap files
        Raises:
            FileNotFoundError if the corresponding directory or files are not
            found, or if the metadata file is not present.
        """
        if not os.path.exists(stored_path):
            raise FileNotFoundError(
                f"""Error: the specified data path to the mmap files {stored_path} does not exist.
                                    Specify an updated filepath or provide an h5ad path to the dataset. The data can
                                    be loaded with SingleCellMemMapDataset.load_h5ad. Alternatively, the class can be instantiated
                                    with  SingleCellMemMapDataset(<path to data that will be created>, h5ad_path=<path to h5ad file>"""
            )
        self.data_path = stored_path
        self.mode = Mode.READ_APPEND

        # Metadata is required, so we must check if it exists and fail if not.
        if not os.path.exists(f"{self.data_path}/{FileNames.METADATA.value}"):
            raise FileNotFoundError(
                f"Error: the metadata file {self.data_path}/{FileNames.METADATA.value} does not exist."
            )

        with open(f"{self.data_path}/{FileNames.METADATA.value}", Mode.READ_APPEND.value) as mfi:
            self.metadata = json.load(mfi)

        if os.path.exists(f"{self.data_path}/{FileNames.FEATURES.value}"):
            self._feature_index = RowFeatureIndex.load(f"{self.data_path}/{FileNames.FEATURES.value}")

        if os.path.exists(f"{self.data_path}/{FileNames.DTYPE.value}"):
            with open(f"{self.data_path}/{FileNames.DTYPE.value}") as dfi:
                self.dtypes = json.load(dfi)

        # mmap the existing arrays
        self.data = self._load_mmap_file_if_exists(
            f"{self.data_path}/{FileNames.DATA.value}", self.dtypes[f"{FileNames.DATA.value}"]
        )
        self.row_index = self._load_mmap_file_if_exists(
            f"{self.data_path}/{FileNames.ROWPTR.value}", dtype=self.dtypes[f"{FileNames.ROWPTR.value}"]
        )
        self.col_index = self._load_mmap_file_if_exists(
            f"{self.data_path}/{FileNames.COLPTR.value}", dtype=self.dtypes[f"{FileNames.COLPTR.value}"]
        )

        # Load neighbor data
        if self.load_neighbors:
            self._load_neighbor_memmaps()

    def _write_metadata(self) -> None:
        with open(f"{self.data_path}/{FileNames.METADATA.value}", f"{Mode.CREATE.value}") as mfi:
            json.dump(self.metadata, mfi)

    def regular_load_h5ad(
        self,
        anndata_path: str,
    ) -> Tuple[pd.DataFrame, int]:
        """Method for loading an h5ad file into memorySu and converting it to the SCDL format.

        Args:
            anndata_path: location of data to load
        Raises:
            NotImplementedError if the data is not in scipy.sparse.spmatrix format
            ValueError it there is not count data
        Returns:
            pd.DataFrame: var variables for features
            int: number of rows in the dataframe.

        """
        adata = ad.read_h5ad(anndata_path)  # slow

        # Check and load neighbor data
        # NOTE: More clear to have a check here and not call _extract_neighbor_data() if there no neighbors
        if self.load_neighbors:
            self._has_neighbors = self._extract_neighbor_data(adata)

        if not isinstance(adata.X, scipy.sparse.spmatrix):
            raise NotImplementedError("Error: dense matrix loading not yet implemented.")

        # Check if raw data is present
        raw = getattr(adata, "raw", None)
        count_data = None
        if raw is not None:
            # If it is, attempt to get the counts in the raw data.
            count_data = getattr(raw, "X", None)

        if count_data is None:
            # No raw counts were present, resort to normalized
            count_data = getattr(adata, "X")
        if count_data is None:
            raise ValueError("This file does not have count data")

        shape = count_data.shape
        num_rows = shape[0]

        num_elements_stored = count_data.nnz

        self.dtypes[f"{FileNames.DATA.value}"] = count_data.dtype

        # Create the arrays.
        self._init_arrs(num_elements_stored, num_rows)
        # Store data
        self.data[0:num_elements_stored] = count_data.data

        # Store the col idx array
        self.col_index[0:num_elements_stored] = count_data.indices.astype(int)

        # Store the row idx array
        self.row_index[0 : num_rows + 1] = count_data.indptr.astype(int)
        
        # NOTE: Maybe there is no need to store this metadata
        # self.metadata["has_neighbors"] = self._has_neighbors
        #FIXME: metadata expect integer
        #self.metadata["neighbor_key"] = self.neighbor_key if self._has_neighbors else None

        vars = adata.var
        adata.file.close()

        return vars, num_rows

    def paginated_load_h5ad(
        self,
        anndata_path: str,
    ) -> Tuple[pd.DataFrame, int]:
        """Method for block loading a larger h5ad file and converting it to the SCDL format.

        This should be used in the case when the entire anndata file cannot be loaded into memory.
        The anndata is loaded into memory load_block_row_size number of rows at a time. Each chunk
        is converted into numpy memory maps which are then concatenated together.

        Raises:
            NotImplementedError if the data is not loaded in the CSRDataset format.

        Returns:
            pd.DataFrame: var variables for features
            int: number of rows in the dataframe.
        """
        adata = ad.read_h5ad(anndata_path, backed=True)

        if self.load_neighbors:           
            self._has_neighbors = self._extract_neighbor_data_paginated(adata)

        if not isinstance(adata.X, ad.experimental.CSRDataset):
            raise NotImplementedError("Non-sparse format cannot be loaded: {type(adata.X)}.")
        num_rows = adata.X.shape[0]

        self.dtypes[f"{FileNames.DATA.value}"] = adata.X.dtype

        # Read the row indices into a memory map.
        mode = Mode.CREATE_APPEND
        self.row_index = _create_row_memmaps(num_rows, Path(self.data_path), mode, self.dtypes)
        self.row_index[:] = adata.X._indptr.astype(int)

        # The data from each column and data chunk of the original anndata file is read in. This is saved into the final
        # location of the memmap file. In this step, it is saved in the binary file format.
        memmap_dir_path = Path(self.data_path)
        with (
            open(f"{memmap_dir_path}/{FileNames.COLPTR.value}", "wb") as col_file,
            open(f"{memmap_dir_path}/{FileNames.DATA.value}", "wb") as data_file,
        ):
            n_elements = 0
            for row_start in range(0, num_rows, self.load_block_row_size):
                # Write each array's data to the file in binary format
                col_block = adata.X[row_start : row_start + self.load_block_row_size].indices
                col_file.write(col_block.tobytes())

                data_block = adata.X[row_start : row_start + self.load_block_row_size].data
                data_file.write(data_block.tobytes())

                n_elements += len(data_block)

        # The column and data files are re-opened as memory-mapped arrays with the final shape
        mode = Mode.READ_APPEND
        self.col_index = np.memmap(
            f"{memmap_dir_path}/{FileNames.COLPTR.value}",
            self.dtypes[f"{FileNames.COLPTR.value}"],
            mode=mode,
            shape=(n_elements,),
        )
        self.data = np.memmap(
            f"{memmap_dir_path}/{FileNames.DATA.value}",
            dtype=self.dtypes[f"{FileNames.DATA.value}"],
            mode=mode,
            shape=(n_elements,),
        )
        vars = adata.var
        adata.file.close()

        return vars, num_rows

    def _load_neighbor_memmaps(self):
        if not self._has_neighbors:
            return

        # mmap the existing arrays
        self._neighbor_indices = self._load_mmap_file_if_exists(
            # self._neighbor_indices_path, dtype='int32'
            f"{self.data_path}/{FileNames.NEIGHBOR_INDICES.value}", self.dtypes[f"{FileNames.NEIGHBOR_INDICES.value}"]
        )
        self._neighbor_indptr = self._load_mmap_file_if_exists(
            # self._neighbor_indptr_path, dtype='int32'
            f"{self.data_path}/{FileNames.NEIGHBOR_INDICES_PTR.value}", self.dtypes[f"{FileNames.NEIGHBOR_INDICES_PTR.value}"]
        )
        self._neighbor_data = self._load_mmap_file_if_exists(
            f"{self.data_path}/{FileNames.NEIGHBOR_VALUES.value}", self.dtypes[f"{FileNames.NEIGHBOR_VALUES.value}"]
        )

    def load_h5ad(
        self,
        anndata_path: str,
    ) -> None:
        """Loads an existing AnnData archive from disk.

        This creates a new backing data structure which is saved.
        Note: the storage utilized will roughly double. Currently, the data must
        be in a scipy.sparse.spmatrix format.

        Args:
            anndata_path: location of data to load
        Raises:
            FileNotFoundError if the data path does not exist.
            NotImplementedError if the data is not in scipy.sparse.spmatrix
            format
            ValueError it there is not count data
        """
        if not os.path.exists(anndata_path):
            raise FileNotFoundError(f"Error: could not find h5ad path {anndata_path}")
        file_size_MB = os.path.getsize(anndata_path) / (1_024**2)

        if file_size_MB < self.paginated_load_cutoff:
            features_df, num_rows = self.regular_load_h5ad(anndata_path)
        else:
            features_df, num_rows = self.paginated_load_h5ad(anndata_path)
        if len(features_df.columns) > 0:
            features = {col: np.array(features_df[col].values) for col in features_df.columns}
        elif len(features_df.index) > 0:
            features = {self.feature_index_name: features_df.index.values}
        else:
            features = {}
        self._feature_index.append_features(n_obs=num_rows, features=features, label=anndata_path)
        self.save()

    def save(self, output_path: Optional[str] = None) -> None:
        """Saves the class to a given output path.

        Args:
            output_path: The location to save - not yet implemented and should
            be self.data_path

        Raises:
           NotImplementedError if output_path is not None.
        """
        if f"{METADATA.NUM_ROWS.value}" not in self.metadata:
            self.metadata[f"{METADATA.NUM_ROWS.value}"] = self.number_of_rows()

        self._write_metadata()
        # Write the feature index. This may not exist.
        self._feature_index.save(f"{self.data_path}/{FileNames.FEATURES.value}")

        # Ensure the object is in a valid state. These are saved at creation!
        for postfix in [
            f"{FileNames.VERSION.value}",
            f"{FileNames.DATA.value}",
            f"{FileNames.COLPTR.value}",
            f"{FileNames.ROWPTR.value}",
            f"{FileNames.FEATURES.value}",
        ]:
            if not os.path.exists(f"{self.data_path}/{postfix}"):
                raise FileNotFoundError(f"This file should exist from object creation: {self.data_path}/{postfix}")

        self.data.flush() # NOTE: saves the data to disk, do the approach for neighbor data
        self.row_index.flush()
        self.col_index.flush()
        
        # Flush neighbor data to disk if it exists
        if self._has_neighbors and self._neighbor_indptr is not None:
            self._neighbor_indptr.flush()
            self._neighbor_indices.flush()
            self._neighbor_data.flush()

        if output_path is not None:
            raise NotImplementedError("Saving to separate path is not yet implemented.")

        return True

    def get_neighbor_indices_for_cell(self, cell_index: int) -> np.ndarray:
        """
        Returns the array of neighbor indices for a given cell.
        
        Args:
            cell_index: Index of the cell to get neighbors for
            
        Returns:
            np.ndarray: Array of neighbor indices, empty if no neighbors
            
        Raises:
            IndexError: If cell_index is out of bounds
        """
        if not self.load_neighbors or not self._has_neighbors or self._neighbor_indptr is None:
            return np.array([], dtype=int)  # Return empty array if neighbor data not available
            
        if not (0 <= cell_index < self.number_of_rows()):
            raise IndexError(f"Cell index {cell_index} out of bounds for dataset with {self.number_of_rows()} cells")
            
        # Get neighbor indices using CSR format indptr and indices
        start = self._neighbor_indptr[cell_index]
        end = self._neighbor_indptr[cell_index + 1]
        return self._neighbor_indices[start:end]

    def get_neighbor_weights_for_cell(self, cell_index: int) -> np.ndarray:
        """
        Returns the array of neighbor weights (e.g., pseudotime differences) for a given cell.
        
        Args:
            cell_index: Index of the cell to get neighbor weights for
            
        Returns:
            np.ndarray: Array of weights corresponding to neighbors, empty if no neighbors
            
        Raises:
            IndexError: If cell_index is out of bounds
        """
        if not self.load_neighbors or not self._has_neighbors or self._neighbor_indptr is None or self._neighbor_data is None:
            return np.array([], dtype=float)
            
        if not (0 <= cell_index < self.number_of_rows()):
            raise IndexError(f"Cell index {cell_index} out of bounds for dataset with {self.number_of_rows()} cells")
            
        # Get neighbor weights using CSR format indptr and data
        start = self._neighbor_indptr[cell_index]
        end = self._neighbor_indptr[cell_index + 1]
        return self._neighbor_data[start:end]

    def sample_neighbor_index(self, cell_index: int) -> int:
        """
        Samples a neighbor index for the given cell based on the configured sampling strategy.
        
        Args:
            cell_index: Index of the cell to sample a neighbor for
            
        Returns:
            int: Index of the sampled neighbor
                 If no neighbors exist and fallback_to_identity is True, returns cell_index
                 
        Raises:
            ValueError: If an unsupported sampling strategy is specified
            IndexError: If cell_index is out of bounds
        """
        # Basic validation
        if not (0 <= cell_index < self.number_of_rows()):
            raise IndexError(f"Cell index {cell_index} out of bounds for dataset with {self.number_of_rows()} cells")
            
        # Skip sampling if neighbor functionality is disabled
        if not self.load_neighbors or not self._has_neighbors:
            return cell_index  # Always return self as neighbor when neighbors disabled
            
        # Get the neighbor indices for this cell
        neighbor_indices = self.get_neighbor_indices_for_cell(cell_index)
        
        # If no neighbors found, handle according to fallback policy
        if len(neighbor_indices) == 0:
            if self.fallback_to_identity:
                return cell_index  # Return the cell itself
            else:
                warnings.warn(
                    f"Cell {cell_index} has no neighbors and fallback_to_identity=False. "
                    f"Returning cell index itself anyway."
                )
                return cell_index  # Currently always return self if no neighbors
                
        # Sample neighbor based on strategy
        if self.neighbor_sampling_strategy == NeighborSamplingStrategy.RANDOM:
            # Simple random sampling with equal probability
            chosen_index = np.random.choice(neighbor_indices)
            return chosen_index
        # NOTE: Future - Add weighted sampling strategy
        else:
            raise ValueError(f"Unsupported neighbor sampling strategy: {self.neighbor_sampling_strategy}")
        
    def get_neighbor_stats(self) -> dict:
        """
        Returns statistics about the neighbors in the dataset.
        
        Returns:
            dict: Dictionary with neighbor statistics:
                - has_neighbors: Whether dataset has neighbor data
                - total_connections: Total number of neighbor relationships
                - min_neighbors_per_cell: Minimum number of neighbors any cell has
                - max_neighbors_per_cell: Maximum number of neighbors any cell has
                - avg_neighbors_per_cell: Average number of neighbors per cell
                - cells_with_no_neighbors: Count of cells that have no neighbors
        """
        if not self._has_neighbors or self._neighbor_indptr is None or self._neighbor_indices is None:
            return {"has_neighbors": False}
            
        # Calculate stats based on CSR indptr (difference between consecutive elements)
        neighbor_counts = np.diff(self._neighbor_indptr)
        
        return {
            "has_neighbors": True,
            "total_connections": len(self._neighbor_indices),
            "min_neighbors_per_cell": int(np.min(neighbor_counts)),
            "max_neighbors_per_cell": int(np.max(neighbor_counts)),
            "avg_neighbors_per_cell": float(np.mean(neighbor_counts)),
            "cells_with_no_neighbors": int(np.sum(neighbor_counts == 0)),
        }

    def number_of_values(self) -> int:
        """Get the total number of values in the array.

        For each index, the length of the corresponding np.ndarray of features is counted.

        Returns:
            The sum of lengths of the features in every row
        """
        return sum(self._feature_index.number_of_values())

    def number_of_rows(self) -> int:
        """The number of rows in the dataset.

        Returns:
            The number of rows in the dataset
        Raises:
            ValueError if the length of the number of rows in the feature
            index does not correspond to the number of stored rows.
        """
        if len(self._feature_index) > 0 and self._feature_index.number_of_rows() != self.row_index.size - 1:
            raise ValueError(
                f"""The nuber of rows in the feature index {self._feature_index.number_of_rows()}
                             does not correspond to the number of rows in the row_index {self.row_index.size - 1}"""
            )
        return self._feature_index.number_of_rows()

    def number_nonzero_values(self) -> int:
        """Number of non zero entries in the dataset."""
        return self.data.size

    def __len__(self):
        """Return the number of rows."""
        return self.number_of_rows()

    def __getitem__(self, idx: int) -> torch.Tensor:
        """Get the row values located and index idx."""
        return torch.from_numpy(np.stack(self.get_row(idx)[0]))

    def number_of_variables(self) -> List[int]:
        """Get the number of features in every entry in the dataset.

        Returns:
            A list containing the lengths of the features in every row
        """
        feats = self._feature_index
        if len(feats) == 0:
            return [0]
        num_vars = feats.column_dims()
        return num_vars

    def shape(self) -> Tuple[int, List[int]]:
        """Get the shape of the dataset.

        This is the number of entries by the the length of the feature index
        corresponding to that variable.

        Returns:
            The number of elements in the dataset
            A list containing the number of variables for each row.
        """
        return self.number_of_rows(), self.number_of_variables()

    def concat(
        self,
        other_dataset: Union[list["SingleCellMemMapDataset"], "SingleCellMemMapDataset"],
        extend_copy_size: int = 10 * 1_024 * 1_024,
        output_path: str | None = None,
        destroy_on_copy: bool = False,
    ) -> None:
        """Concatenates one or a list of SingleCellMemMapDatasest to the existing one.

        The data is stored in the same place as for the original data set or at output_path
        if it is set. Then, at output_path or at self.data_path, there would be a saved
        SingleCellMemmpDataset, which can be read in with SingleCellMemmpDataset(output_path).

        Args:
            other_dataset: A SingleCellMemMapDataset or a list of
            SingleCellMemMapDatasets
            extend_copy_size: how much to copy in memory at once
            output_path: location to store new dataset
            destroy_on_copy: Whether to remove the current data_path

        Raises:
           ValueError if the other dataset(s) are not of the same version or
           something of another type is passed in.
        """
        # Verify the other dataset or datasets are of the same type.
        match other_dataset:
            case self.__class__():
                other_dataset = [other_dataset]
            case list():
                pass
            case _:
                raise ValueError(
                    f"Expecting either a {SingleCellMemMapDataset} or a list thereof. Actually got: {type(other_dataset)}"
                )

        for dataset in other_dataset:
            if self.version() != dataset.version():
                raise ValueError(
                    f"""Incompatable versions: input version: {dataset.version()},
            this version:  {self.version}"""
                )

        # Set our mode:
        self.mode: Mode = Mode.READ_APPEND
        if output_path is not None:
            if destroy_on_copy:
                shutil.move(self.data_path, output_path)
            else:
                shutil.copytree(self.data_path, output_path)
            self.data_path = output_path

        mmaps = []
        mmaps.extend(other_dataset)

        # Copy the data from self and other into the new arrays.
        cumulative_elements = self.number_nonzero_values()
        cumulative_rows = self.number_of_rows()
        for mmap in mmaps:
            destination_memmap = np.memmap(
                f"{mmap.data_path}/{FileNames.ROWPTR.value}_copy",
                dtype=self.dtypes[f"{FileNames.ROWPTR.value}"],
                mode="w+",
                shape=mmap.row_index.shape,
            )
            destination_memmap[:] = mmap.row_index[:]

            destination_memmap += int(cumulative_elements)

            destination_memmap.flush()
            if destroy_on_copy:
                os.remove(f"{mmap.data_path}/{FileNames.ROWPTR.value}")

            extend_files(
                f"{self.data_path}/{FileNames.ROWPTR.value}",
                f"{mmap.data_path}/{FileNames.ROWPTR.value}_copy",
                buffer_size_b=extend_copy_size,
                delete_file2_on_complete=True,
                offset=np.dtype(self.dtypes[f"{FileNames.ROWPTR.value}"]).itemsize,
            )

            extend_files(
                f"{self.data_path}/{FileNames.DATA.value}",
                f"{mmap.data_path}/{FileNames.DATA.value}",
                buffer_size_b=extend_copy_size,
                delete_file2_on_complete=destroy_on_copy,
            )
            extend_files(
                f"{self.data_path}/{FileNames.COLPTR.value}",
                f"{mmap.data_path}/{FileNames.COLPTR.value}",
                buffer_size_b=extend_copy_size,
                delete_file2_on_complete=destroy_on_copy,
            )
            self._feature_index.concat(mmap._feature_index)
            # Update counters
            cumulative_elements += mmap.number_nonzero_values()
            cumulative_rows += mmap.number_of_rows()

        # Reopen the data, colptr, and rowptr arrays
        self.data = np.memmap(
            f"{self.data_path}/{FileNames.DATA.value}",
            dtype=self.dtypes[f"{FileNames.DATA.value}"],
            shape=(cumulative_elements,),
            mode=Mode.READ_APPEND.value,
        )
        self.row_index = np.memmap(
            f"{self.data_path}/{FileNames.ROWPTR.value}",
            dtype=self.dtypes[f"{FileNames.ROWPTR.value}"],
            shape=(cumulative_rows + 1,),
            mode=Mode.READ_APPEND.value,
        )
        self.col_index = np.memmap(
            f"{self.data_path}/{FileNames.COLPTR.value}",
            dtype=self.dtypes[f"{FileNames.COLPTR.value}"],
            shape=(cumulative_elements,),
            mode=Mode.READ_APPEND.value,
        )
        self.save()<|MERGE_RESOLUTION|>--- conflicted
+++ resolved
@@ -17,11 +17,8 @@
 import json
 import os
 import shutil
-<<<<<<< HEAD
 import tempfile
 import warnings
-=======
->>>>>>> 8d3d043c
 from enum import Enum
 from pathlib import Path
 from typing import Dict, List, Optional, Tuple, Union
@@ -69,7 +66,6 @@
     NUM_ROWS = "num_rows"
 
 
-<<<<<<< HEAD
 class NeighborSamplingStrategy(str, Enum):
     """Valid sampling strategies for neighbor selection."""
     
@@ -121,8 +117,6 @@
         os.remove(src_path)
 
 
-=======
->>>>>>> 8d3d043c
 def _pad_sparse_array(row_values, row_col_ptr, n_cols: int) -> np.ndarray:
     """Creates a conventional array from a sparse one.
 
@@ -897,11 +891,6 @@
 
         # Store the row idx array
         self.row_index[0 : num_rows + 1] = count_data.indptr.astype(int)
-        
-        # NOTE: Maybe there is no need to store this metadata
-        # self.metadata["has_neighbors"] = self._has_neighbors
-        #FIXME: metadata expect integer
-        #self.metadata["neighbor_key"] = self.neighbor_key if self._has_neighbors else None
 
         vars = adata.var
         adata.file.close()
@@ -974,9 +963,26 @@
             shape=(n_elements,),
         )
         vars = adata.var
-        adata.file.close()
+        adata.file.c    lose()
 
         return vars, num_rows
+
+    def _load_neighbor_memmaps(self):
+        if not self._has_neighbors:
+            return
+
+        # mmap the existing arrays
+        self._neighbor_indices = self._load_mmap_file_if_exists(
+            # self._neighbor_indices_path, dtype='int32'
+            f"{self.data_path}/{FileNames.NEIGHBOR_INDICES.value}", self.dtypes[f"{FileNames.NEIGHBOR_INDICES.value}"]
+        )
+        self._neighbor_indptr = self._load_mmap_file_if_exists(
+            # self._neighbor_indptr_path, dtype='int32'
+            f"{self.data_path}/{FileNames.NEIGHBOR_INDICES_PTR.value}", self.dtypes[f"{FileNames.NEIGHBOR_INDICES_PTR.value}"]
+        )
+        self._neighbor_data = self._load_mmap_file_if_exists(
+            f"{self.data_path}/{FileNames.NEIGHBOR_VALUES.value}", self.dtypes[f"{FileNames.NEIGHBOR_VALUES.value}"]
+        )
 
     def _load_neighbor_memmaps(self):
         if not self._has_neighbors:
