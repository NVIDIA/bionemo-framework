# SPDX-FileCopyrightText: Copyright (c) 2024 NVIDIA CORPORATION & AFFILIATES. All rights reserved.
# SPDX-License-Identifier: LicenseRef-Apache2
#
# Licensed under the Apache License, Version 2.0 (the "License");
# you may not use this file except in compliance with the License.
# You may obtain a copy of the License at
#
#     http://www.apache.org/licenses/LICENSE-2.0
#
# Unless required by applicable law or agreed to in writing, software
# distributed under the License is distributed on an "AS IS" BASIS,
# WITHOUT WARRANTIES OR CONDITIONS OF ANY KIND, either express or implied.
# See the License for the specific language governing permissions and
# limitations under the License.

import importlib.metadata
import json
import logging
import os
import shutil
import warnings
from pathlib import Path
from typing import Dict, List, Optional, Tuple, Union

import anndata as ad
import numpy as np
import pandas as pd
import scipy
import torch

from bionemo.scdl.api.single_cell_row_dataset import SingleCellRowDataset
from bionemo.scdl.index.row_feature_index import VariableFeatureIndex
from bionemo.scdl.schema.header import ArrayDType, ArrayInfo, Backend, FeatureIndexInfo, SCDLHeader
from bionemo.scdl.schema.version import CurrentSCDLVersion
from bionemo.scdl.util.filecopyutil import extend_files
from bionemo.scdl.util.memmap_utils import (
    _create_compressed_sparse_row_memmaps,
    _create_row_memmaps,
    _pad_sparse_array,
    determine_dtype,
    smallest_uint_dtype,
)
from bionemo.scdl.util.scdl_constants import FLOAT_ORDER, INT_ORDER, FileNames, Mode, NeighborSamplingStrategy


# from bionemo.scdl.util.header_utils import build_feature_index_info


# Set up logger
logger = logging.getLogger(__name__)
logger.setLevel(logging.INFO)


class SingleCellMemMapDataset(SingleCellRowDataset):
    """Represents one or more AnnData matrices.

    Data is stored in large, memory-mapped arrays that enables fast access of
    datasets larger than the available amount of RAM on a system. SCMMAP
    implements a consistent API defined in SingleCellRowDataset.

    Attributes:
        data_path: Location of np.memmap files to be loaded from or that will be
        created.
        mode: Whether the dataset will be read in (r+) from np.memmap files or
        written to np.memmap files (w+).
        data: A numpy array of the data
        row_index: A numpy array of row pointers
        col_index: A numpy array of column values
        metadata: Various metadata about the dataset.
        _feature_index: The corresponding VariableFeatureIndex where features are
        stored
        dtypes: A dictionary containing the datatypes of the data, row_index,
        and col_index arrays.
        _version: The version of the dataset
        load_neighbors (bool, optional): Whether to load and utilize neighbor information
            from the 'neighbor_key' in AnnData's .obsp. Defaults to False.
        neighbor_key (str, optional): The key in AnnData's .obsp containing the
            sparse adjacency matrix for neighbors. Defaults to 'next_cell_ids'.
        neighbor_sampling_strategy (str, optional): Strategy for sampling neighbors ('random').
            Defaults to 'random'.
        fallback_to_identity (bool, optional): If a cell has no neighbors, whether
            to use the cell itself as its neighbor. Defaults to True.
    """

    def __init__(
        self,
        data_path: str,
        h5ad_path: Optional[str] = None,
        num_elements: Optional[int] = None,
        num_rows: Optional[int] = None,
        mode: Mode = Mode.READ_APPEND,
        paginated_load_cutoff: int = 10_000,
        load_block_row_size: int = 1_000_000,
        var_feature_index_name="feature_id",
        # --- Neighbor Args ---
        load_neighbors: bool = False,
        neighbor_key: str = "next_cell_ids",
        neighbor_sampling_strategy: str = NeighborSamplingStrategy.RANDOM,
        fallback_to_identity: bool = True,
        data_dtype: Optional[str] = None,  # Must be one of INT_ORDER or FLOAT_ORDER in scdl_constants
        data_dtype_tolerance: float = 1e-08,
    ) -> None:
        """Instantiate the class.

        Args:
            data_path: The location where the data np.memmap files are read from
            or stored.
            h5ad_path: Optional, the location of the h5_ad path.
            num_elements: The total number of elements in the array.
            num_rows: The number of rows in the data frame.
            mode: Whether to read or write from the data_path.
            paginated_load_cutoff: MB size on disk at which to load the h5ad structure with paginated load.
            load_block_row_size: Number of rows to load into memory with paginated load
            var_feature_index_name: The name of the features if the features are only stored in features_df.index.values
            # --- New Neighbor Args ---
            load_neighbors (bool, optional): Boolean to control to control whether to load and utilize neighbor information
            neighbor_key (str, optional): The key in AnnData's .obsp containing neighbor information.
            neighbor_sampling_strategy (str, optional): Sampling strategy for neighbors.
            fallback_to_identity (bool, optional): If a cell has no neighbors, whether to use the cell itself as its neighbor.
            data_dtype (str | None, optional): Desired dtype for `data.npy` when creating
                new datasets; if None, defaults to 'float32'. Must be one of
                'uint8','uint16','uint32','uint64','float16','float32','float64'.
            data_dtype_tolerance (float, optional): Tolerance for data type conversion. Defaults to 1e-08.
        """
        self._version: str = importlib.metadata.version("bionemo.scdl")
        self.data_path: str = data_path
        self.header: SCDLHeader = None
        self.mode: Mode = mode
        self.paginated_load_cutoff = paginated_load_cutoff
        self.load_block_row_size = load_block_row_size
        self.var_feature_index_name = var_feature_index_name
        # Backing arrays
        self.data: Optional[np.ndarray] = None
        self.row_index: Optional[np.ndarray] = None
        self.row_index: Optional[np.ndarray] = None

        # Metadata and attributes
        self.metadata: Dict[str, int] = {}

        # Stores the Feature Index, which tracks
        # the original AnnData features (e.g., gene names)
        # and allows us to store ragged arrays in our SCMMAP structure.
<<<<<<< HEAD
        self._var_feature_index: VariableFeatureIndex = VariableFeatureIndex()
=======
        self._feature_index: RowFeatureIndex = RowFeatureIndex()
        # Validate data_dtype: must be in INT_ORDER or FLOAT_ORDER in scdl_constants
        allowed_dtypes = list(INT_ORDER + FLOAT_ORDER)
>>>>>>> 04dabe68

        if data_dtype is not None and data_dtype not in allowed_dtypes:
            raise ValueError(f"Invalid data_dtype '{data_dtype}'. Must be one of: {', '.join(allowed_dtypes)}")
        # Variables for int packing / reduced precision
        self.dtypes: Dict[FileNames, str] = {
            f"{FileNames.DATA.value}": "float32" if data_dtype is None else data_dtype,
            f"{FileNames.COLPTR.value}": "uint32",
            f"{FileNames.ROWPTR.value}": "uint64",
            f"{FileNames.NEIGHBOR_INDICES.value}": "uint32",
            f"{FileNames.NEIGHBOR_INDICES_PTR.value}": "uint64",
            f"{FileNames.NEIGHBOR_VALUES.value}": "float32",
        }
        self.data_dtype_tolerance = data_dtype_tolerance
        # Neighbor configuration
        self.load_neighbors = load_neighbors
        self._has_neighbors = False
        if load_neighbors:
            self._init_neighbor_args(neighbor_key, neighbor_sampling_strategy, fallback_to_identity)

        if mode == Mode.CREATE_APPEND and os.path.exists(data_path):
            raise FileExistsError(f"Output directory already exists: {data_path}")

        if h5ad_path is not None and (data_path is not None and os.path.exists(data_path)):
            raise FileExistsError(
                "Invalid input; both an existing SCMMAP and an h5ad file were passed. "
                "Please pass either an existing SCMMAP or an h5ad file."
            )

        # If there is only a data path, and it exists already, load SCMMAP data.
        elif data_path is not None and os.path.exists(data_path):
            self.__init__obj()
            self.load(data_path)

        # If there is only an h5ad path, load the HDF5 data
        elif h5ad_path is not None:
            self.__init__obj()
            self.load_h5ad(h5ad_path)
        else:
            match num_rows, num_elements:
                case (int(), int()):
                    self.__init__obj()
                    self._init_arrs(num_elements=num_elements, num_rows=num_rows)
                case _:
                    raise ValueError("An np.memmap path, an h5ad path, or the number of elements and rows is required")

    def _path_in_archive(self, filename: str | Path) -> str:
        """Returns the full path to a file within the archive, joining self.data_path and the filename.

        Args:
            filename: The filename or Path object to resolve within the archive.

        Returns:
            The full path as a string.
        """
        if isinstance(filename, Path):
            filename = str(filename)
        return os.path.join(self.data_path, filename)

    @property
    def header_path(self) -> str:
        """Returns the full path to the header file in the archive.

        Example:
            >>> ds = SingleCellMemMapDataset(data_path="my_data")
            >>> ds.header_path
            'my_data/scdl_header.json'
        """
        return self._path_in_archive(FileNames.HEADER.value)

    def _init_neighbor_args(self, neighbor_key, neighbor_sampling_strategy, fallback_to_identity):
        # Neighbor tracking
        self._has_neighbors = False  # Track if neighbor data was successfully loaded/found

        self.neighbor_key = neighbor_key
        try:
            # Convert string to enum if a string was passed
            if isinstance(neighbor_sampling_strategy, str):
                neighbor_sampling_strategy = NeighborSamplingStrategy(neighbor_sampling_strategy)
            # Validate that it's a valid enum value
            if not isinstance(neighbor_sampling_strategy, NeighborSamplingStrategy):
                raise ValueError(f"Unsupported neighbor_sampling_strategy: {neighbor_sampling_strategy}")
        except ValueError:
            raise ValueError(f"Unsupported neighbor_sampling_strategy: {neighbor_sampling_strategy}")

        self.neighbor_sampling_strategy = neighbor_sampling_strategy
        self.fallback_to_identity = fallback_to_identity

    def __init__obj(self):
        """Initializes the data path and writes the version."""
        os.makedirs(self.data_path, exist_ok=True)

        # Write the version
        if not os.path.exists(f"{self.data_path}/{FileNames.VERSION.value}"):
            with open(f"{self.data_path}/{FileNames.VERSION.value}", "w") as vfi:
                json.dump(self.version(), vfi)

    def _init_arrs(self, num_elements: int, num_rows: int) -> None:
        self.mode = Mode.CREATE_APPEND
        data_arr, col_arr, row_arr = _create_compressed_sparse_row_memmaps(
            num_elements=num_elements,
            num_rows=num_rows,
            memmap_dir_path=Path(self.data_path),
            mode=self.mode,
            dtypes=self.dtypes,
        )
        self.data = data_arr
        self.col_index = col_arr
        self.row_index = row_arr

    def version(self) -> str:
        """Returns a version number.

        (following <major>.<minor>.<point> convention).
        """
        return self._version

    def _extract_neighbor_data(self, adata) -> bool:
        """Extracts neighbor data from AnnData.obsp object and saves to memmap files.

        Args:
            adata: AnnData object containing neighbor information
        Returns:
            bool: True if neighbor data was successfully loaded/found, False otherwise.
        """
        # Check if neighbor key exists in AnnData.obsp
        if self.neighbor_key not in adata.obsp:
            warnings.warn(f"Neighbor key '{self.neighbor_key}' not found in AnnData.obsp. Neighbor loading skipped.")
            return False

        logger.info(f"Extracting neighbor data from {self.neighbor_key} in AnnData.obsp")

        # Get the neighbor matrix from obsp
        neighbor_matrix = adata.obsp[self.neighbor_key]

        # Check if the neighbor matrix is a sparse matrix
        if not scipy.sparse.issparse(neighbor_matrix):
            raise ValueError(f"Neighbor matrix for key '{self.neighbor_key}' is not a sparse matrix.")

        # Initialize memory-mapped arrays for neighbor data with proper sizes
        indptr_len = len(neighbor_matrix.indptr)
        nnz = len(neighbor_matrix.indices)  # number of non-zero elements
        # No need to calculate data_len separately since it equals nnz

        # Create memory-mapped arrays for neighbor data
        self._neighbor_indptr = np.memmap(
            f"{self.data_path}/{FileNames.NEIGHBOR_INDICES_PTR.value}",
            dtype=self.dtypes[f"{FileNames.NEIGHBOR_INDICES_PTR.value}"],
            mode=Mode.CREATE_APPEND.value,
            shape=(indptr_len,),
        )

        self._neighbor_indices = np.memmap(
            f"{self.data_path}/{FileNames.NEIGHBOR_INDICES.value}",
            dtype=self.dtypes[f"{FileNames.NEIGHBOR_INDICES.value}"],
            mode=Mode.CREATE_APPEND.value,
            shape=(nnz,),
        )

        self._neighbor_data = np.memmap(
            f"{self.data_path}/{FileNames.NEIGHBOR_VALUES.value}",
            dtype=self.dtypes[f"{FileNames.NEIGHBOR_VALUES.value}"],
            mode=Mode.CREATE_APPEND.value,
            shape=(nnz,),
        )

        # Copy data into memory-mapped arrays (with dtype conversion)
        self._neighbor_indptr[:] = neighbor_matrix.indptr.astype(
            self.dtypes[f"{FileNames.NEIGHBOR_INDICES_PTR.value}"]
        )
        self._neighbor_indices[:] = neighbor_matrix.indices.astype(self.dtypes[f"{FileNames.NEIGHBOR_INDICES.value}"])
        self._neighbor_data[:] = neighbor_matrix.data.astype(self.dtypes[f"{FileNames.NEIGHBOR_VALUES.value}"])

        logger.info("Neighbor data extracted to memory-mapped arrays")
        return True

    def cast_data_to_dtype(self, dtype: str) -> None:
        """Casts the data dtype of the dataset to the given dtype. This will convert the data memory map in-place on the disk.

        Args:
            dtype: The dtype to cast the data to. Must be one of INT_ORDER + FLOAT_ORDER.
        """
        allowed_dtypes = list(INT_ORDER + FLOAT_ORDER)

        if dtype is None or dtype not in allowed_dtypes:
            raise ValueError(f"Invalid data_dtype '{dtype}'. Must be one of: {', '.join(allowed_dtypes)}")

        # writes the new dtype to the disk
        self._convert_dataset_to_new_dtypes(new_dtypes={FileNames.DATA.value: dtype}, allow_downscaling=True)
        # Save the updated header (with a new data dtype to the disk)
        self._write_header()

    def _extract_neighbor_data_paginated(self, adata) -> bool:
        """Extracts neighbor data using paginated approach for large datasets.

        Uses the same pattern as paginated_load_h5ad with binary file I/O and chunking
        to efficiently handle large neighbor matrices without loading everything at once.

        Args:
            adata: AnnData object containing neighbor information
        Returns:
            bool: True if neighbor data was successfully loaded/found, False otherwise.
        """
        # Check if neighbor key exists in AnnData.obsp
        if self.neighbor_key not in adata.obsp:
            warnings.warn(f"Neighbor key '{self.neighbor_key}' not found in AnnData.obsp. Neighbor loading skipped.")
            return False

        logger.info(f"Extracting neighbor data from {self.neighbor_key} in AnnData.obsp using chunked approach")

        # Get the neighbor matrix from obsp
        neighbor_matrix = adata.obsp[self.neighbor_key]

        # Check if the neighbor matrix is a sparse matrix
        if not scipy.sparse.issparse(neighbor_matrix):
            raise ValueError(f"Neighbor matrix for key '{self.neighbor_key}' is not a sparse matrix.")

        # First write indptr which gives us the structure - this is usually small enough to handle in one go
        memmap_dir_path = Path(self.data_path)
        with open(f"{memmap_dir_path}/{FileNames.NEIGHBOR_INDICES_PTR.value}", "wb") as indptr_file:
            # Convert to hardcoded dtype before writing
            indptr_converted = neighbor_matrix.indptr.astype(self.dtypes[f"{FileNames.NEIGHBOR_INDICES_PTR.value}"])
            indptr_file.write(indptr_converted.tobytes())

        # Get dimensions from indptr
        num_rows = len(neighbor_matrix.indptr) - 1
        # Process indices and data in chunks based on rows
        with (
            open(f"{memmap_dir_path}/{FileNames.NEIGHBOR_INDICES.value}", "wb") as indices_file,
            open(f"{memmap_dir_path}/{FileNames.NEIGHBOR_VALUES.value}", "wb") as data_file,
        ):
            for row_start in range(0, num_rows, self.load_block_row_size):
                row_end = min(row_start + self.load_block_row_size, num_rows)

                # Get slice of the matrix for this chunk of rows
                chunk = neighbor_matrix[row_start:row_end]

                # Convert to hardcoded dtypes before writing
                indices_converted = chunk.indices.astype(self.dtypes[f"{FileNames.NEIGHBOR_INDICES.value}"])
                data_converted = chunk.data.astype(self.dtypes[f"{FileNames.NEIGHBOR_VALUES.value}"])

                # Write chunk data to files
                indices_file.write(indices_converted.tobytes())
                data_file.write(data_converted.tobytes())

                logger.info(f"Processed neighbor data rows {row_start} to {row_end - 1}")

        # Then re-open as memory-mapped arrays with the final shapes
        self._neighbor_indptr = np.memmap(
            f"{self.data_path}/{FileNames.NEIGHBOR_INDICES_PTR.value}",
            dtype=self.dtypes[f"{FileNames.NEIGHBOR_INDICES_PTR.value}"],
            mode=Mode.READ_APPEND.value,
            shape=(len(neighbor_matrix.indptr),),
        )

        self._neighbor_indices = np.memmap(
            f"{self.data_path}/{FileNames.NEIGHBOR_INDICES.value}",
            dtype=self.dtypes[f"{FileNames.NEIGHBOR_INDICES.value}"],
            mode=Mode.READ_APPEND.value,
            shape=(len(neighbor_matrix.indices),),
        )

        self._neighbor_data = np.memmap(
            f"{self.data_path}/{FileNames.NEIGHBOR_VALUES.value}",
            dtype=self.dtypes[f"{FileNames.NEIGHBOR_VALUES.value}"],
            mode=Mode.READ_APPEND.value,
            shape=(len(neighbor_matrix.data),),
        )

        logger.info("Neighbor data extracted to memory-mapped arrays using chunked approach")
        return True

    def get_row(
        self,
        index: int,
        return_features: bool = False,
        feature_vars: Optional[List[str]] = None,
    ) -> Tuple[Tuple[np.ndarray, np.ndarray], List[np.ndarray]]:
        """Returns a given row in the dataset along with optional features.

        Args:
            index: The row to be returned. This is in the range of [0, num_rows)
            return_features: boolean that indicates whether to return features
            feature_vars: Optional, feature variables to extract
        Return:
            [Tuple[np.ndarray, np.ndarray]: data values and column pointes
            List[np.ndarray]: optional, corresponding features.
        """
        start = self.row_index[index]
        end = self.row_index[index + 1]
        values = self.data[start:end]
        columns = self.col_index[start:end]
        ret = (values, columns)
        if return_features:
            return ret, self._var_feature_index.lookup(index, select_features=feature_vars)[0]
        else:
            return ret, None

    def get_row_with_neighbor(
        self,
        index: int,
        return_features: bool = False,
        feature_vars: Optional[List[str]] = None,
    ) -> Dict[str, Union[Tuple[np.ndarray, np.ndarray], int, Optional[List[np.ndarray]]]]:
        """Returns a given row in the dataset along with optional features and neighbor data.

        Args:
            index: The row to be returned. This is in the range of [0, num_rows)
            return_features: Boolean that indicates whether to return features
            feature_vars: Optional, feature variables to extract

        Returns:
            Dict with keys:
            - 'current_cell': Tuple[np.ndarray, np.ndarray] - (values, columns) for current cell
            - 'next_cell': Tuple[np.ndarray, np.ndarray] - (values, columns) for neighbor cell
            - 'current_cell_index': int - Index of current cell
            - 'next_cell_index': int - Index of neighbor cell
            - 'features': List[np.ndarray] - Features if return_features is True, else None

        Raises:
            ValueError: If neighbor functionality is disabled or no neighbor data is available
        """
        # Validate neighbor availability since this function requires neighbors
        if not (self.load_neighbors and self._has_neighbors):
            raise ValueError(
                "Cannot include neighbor data: neighbor functionality is disabled or no neighbor data available"
            )

        # Get current cell data using the existing get_row function
        current_cell_data, features = self.get_row(index, return_features, feature_vars)

        # Sample neighbor and get its data
        neighbor_index = self.sample_neighbor_index(index)

        # Case where neighbor is the same as current cell
        if neighbor_index == index:
            next_cell_data = current_cell_data
        else:
            # Get neighbor cell data using the get_row function
            next_cell_data, _ = self.get_row(neighbor_index, False, None)

        # Return all data in a dictionary format
        return {
            "current_cell": current_cell_data,
            "next_cell": next_cell_data,
            "current_cell_index": index,
            "next_cell_index": neighbor_index,
            "features": features,
        }

    def get_row_padded(
        self,
        index: int,
        return_features: bool = False,
        feature_vars: Optional[List[str]] = None,
    ) -> Tuple[np.ndarray, List[np.ndarray]]:
        """Returns a padded version of a row in the dataset.

        A padded version is one where the a sparse array representation is
        converted to a conventional represenentation. Optionally, features are
        returned.

        Args:
            index: The row to be returned
            return_features: boolean that indicates whether to return features
            feature_vars: Optional, feature variables to extract
        Return:
            np.ndarray: conventional row representation
            List[np.ndarray]: optional, corresponding features.
        """
        (row_values, row_column_pointer), features = self.get_row(index, return_features, feature_vars)
        return (
            _pad_sparse_array(row_values, row_column_pointer, self._var_feature_index.number_vars_at_row(index)),
            features,
        )

    def get_row_padded_with_neighbor(
        self,
        index: int,
        return_features: bool = False,
        feature_vars: Optional[List[str]] = None,
    ) -> Dict[str, Union[np.ndarray, int, List[np.ndarray]]]:
        """Returns a padded version of a row with optional neighbor data.

        A padded version converts sparse representation to a dense array where
        missing values are filled with zeros.

        Args:
            index: The row to be returned
            return_features: Boolean that indicates whether to return features
            feature_vars: Optional, feature variables to extract

        Returns:
            Dict with keys:
            - 'current_cell': np.ndarray - Padded array for current cell
            - 'next_cell': np.ndarray - Padded array for neighbor cell
            - 'current_cell_index': int - Index of current cell
            - 'next_cell_index': int - Index of neighbor cell
            - 'features': List[np.ndarray] - Features if return_features is True, else None

        Raises:
            ValueError: If neighbor functionality is disabled or no neighbor data is available
        """
        # Validate neighbor availability since this function requires neighbors
        if not (self.load_neighbors and self._has_neighbors):
            raise ValueError(
                "Cannot include neighbor data: neighbor functionality is disabled or no neighbor data available"
            )

        # Get both current cell and neighbor data
        result = self.get_row_with_neighbor(index, return_features, feature_vars)

        # Get current cell padded array using get_row_padded
        curr_padded, _ = self.get_row_padded(index, False, None)

        # For neighbor, get the padded array
        next_idx = result["next_cell_index"]
        if next_idx == index:
            # If neighbor is the same as current cell, reuse the current padded array
            next_padded = curr_padded
        else:
            # Otherwise get the neighbor's padded array
            next_padded, _ = self.get_row_padded(next_idx, False, None)

        # Return in dictionary format
        return {
            "current_cell": curr_padded,
            "next_cell": next_padded,
            "current_cell_index": result["current_cell_index"],
            "next_cell_index": result["next_cell_index"],
            "features": result["features"],
        }

    def get_row_column(self, index: int, column: int, impute_missing_zeros: bool = True) -> Optional[float]:
        """Returns the value at a given index and the corresponding column.

        Args:
            index: The index to be returned
            column: The column to be returned
            impute_missing_zeros: boolean that indicates whether to set missing
            data to 0
        Return:
            A float that is the value in the array or None.
        """
        (row_values, row_column_pointer), _ = self.get_row(index)
        if column is not None:
            for col_index, col in enumerate(row_column_pointer):
                if col == column:
                    # return the value at this position
                    return row_values[col_index]
                elif col > column:
                    try:
                        raise ValueError(f"Column pointer {col} is larger than the column {column}.")
                    except ValueError:
                        break
            return 0.0 if impute_missing_zeros else None

    def features(self) -> Optional[VariableFeatureIndex]:
        """Return the corresponding VariableFeatureIndex."""
        return self._var_feature_index

    def _load_mmap_file_if_exists(self, file_path, dtype):
        if os.path.exists(file_path):
            return np.memmap(file_path, dtype=dtype, mode=self.mode.value)
        else:
            raise FileNotFoundError(f"The mmap file at {file_path} is missing")

    def load(self, stored_path: str) -> None:
        """Loads the data at store_path that is an np.memmap format.

        Args:
            stored_path: directory with np.memmap files
        Raises:
            FileNotFoundError if the corresponding directory or files are not
            found, or if the metadata file is not present.
        """
        if not os.path.exists(stored_path):
            raise FileNotFoundError(
                f"""Error: the specified data path to the mmap files {stored_path} does not exist.
                                    Specify an updated filepath or provide an h5ad path to the dataset. The data can
                                    be loaded with SingleCellMemMapDataset.load_h5ad. Alternatively, the class can be instantiated
                                    with  SingleCellMemMapDataset(<path to data that will be created>, h5ad_path=<path to h5ad file>"""
            )
        self.data_path = stored_path
        self.mode = Mode.READ_APPEND
        # Load header if present; keep None if missing or unreadable
        if os.path.exists(self.header_path):
            try:
                self.header = SCDLHeader.load(str(self.header_path))
            except Exception as e:
                warnings.warn(f"Failed to load SCDL header at {self.header_path}: {e}")
                self.header = None
        else:
            warnings.warn(f"SCDL header missing at {self.header_path}; continuing without header.")
            self.header = None
        # If header is loaded, extract dtypes from header and set self.dtypes accordingly
        if self.header is not None and hasattr(self.header, "arrays"):
            # Map from FileNames.value to dtype string
            for array_info in self.header.arrays:
                if FileNames[array_info.name].value not in self.dtypes:
                    raise ValueError(f"Array name {FileNames[array_info.name].value} not found in dtypes")
                self.dtypes[FileNames[array_info.name].value] = array_info.dtype.numpy_dtype_string

        # Metadata is required, so we must check if it exists and fail if not.
        if not os.path.exists(f"{self.data_path}/{FileNames.METADATA.value}"):
            raise FileNotFoundError(
                f"Error: the metadata file {self.data_path}/{FileNames.METADATA.value} does not exist."
            )

        with open(f"{self.data_path}/{FileNames.METADATA.value}", Mode.READ_APPEND.value) as mfi:
            self.metadata = json.load(mfi)

        if os.path.exists(f"{self.data_path}/{FileNames.FEATURES.value}"):
<<<<<<< HEAD
            self._var_feature_index = VariableFeatureIndex.load(f"{self.data_path}/{FileNames.FEATURES.value}")

        if os.path.exists(f"{self.data_path}/{FileNames.DTYPE.value}"):
            with open(f"{self.data_path}/{FileNames.DTYPE.value}") as dfi:
                self.dtypes = json.load(dfi)

=======
            self._feature_index = RowFeatureIndex.load(f"{self.data_path}/{FileNames.FEATURES.value}")
>>>>>>> 04dabe68
        # mmap the existing arrays
        self.data = self._load_mmap_file_if_exists(
            f"{self.data_path}/{FileNames.DATA.value}", self.dtypes[f"{FileNames.DATA.value}"]
        )
        self.row_index = self._load_mmap_file_if_exists(
            f"{self.data_path}/{FileNames.ROWPTR.value}", dtype=self.dtypes[f"{FileNames.ROWPTR.value}"]
        )
        self.col_index = self._load_mmap_file_if_exists(
            f"{self.data_path}/{FileNames.COLPTR.value}", dtype=self.dtypes[f"{FileNames.COLPTR.value}"]
        )

        # Load neighbor data
        if self.load_neighbors:
            self._load_neighbor_memmaps()

    def _write_metadata(self) -> None:
        with open(f"{self.data_path}/{FileNames.METADATA.value}", f"{Mode.CREATE.value}") as mfi:
            json.dump(self.metadata, mfi)

    def _check_data_downcast(self, count_data: scipy.sparse.spmatrix, warning_prefix: str = "Warning") -> None:
        count_data_downcast = count_data.data.astype(self.dtypes[f"{FileNames.DATA.value}"])
        if not np.allclose(count_data_downcast, count_data.data, rtol=0, atol=self.data_dtype_tolerance):
            warnings.warn(
                f"{warning_prefix}: Downcasted data values for '{FileNames.DATA.value}' are not close to original values. "
                f"Max abs diff: {np.max(np.abs(count_data_downcast - count_data.data))}"
            )
        return count_data_downcast

    def regular_load_h5ad(
        self,
        anndata_path: str,
    ) -> Tuple[pd.DataFrame, int]:
        """Method for loading an h5ad file into memorySu and converting it to the SCDL format.

        Args:
            anndata_path: location of data to load
        Raises:
            NotImplementedError if the data is not in scipy.sparse.spmatrix format
            ValueError it there is not count data
        Returns:
            pd.DataFrame: var variables for features
            int: number of rows in the dataframe.

        """
        adata = ad.read_h5ad(anndata_path)  # slow
        if not isinstance(adata.X, scipy.sparse.spmatrix):
            raise NotImplementedError("Error: dense matrix loading not yet implemented.")

        self._check_data_downcast(adata.X, "First 1000 rows of the dataset")

        num_genes, num_cells = adata.shape

        # Check and load neighbor data
        # NOTE: More clear to have a check here and not call _extract_neighbor_data() if there no neighbors
        if self.load_neighbors:
            self._has_neighbors = self._extract_neighbor_data(adata)

        # Check if raw data is present
        raw = getattr(adata, "raw", None)
        count_data = None
        if raw is not None:
            # If it is, attempt to get the counts in the raw data.
            count_data = getattr(raw, "X", None)

        if count_data is None:
            # No raw counts were present, resort to normalized
            count_data = getattr(adata, "X")
        if count_data is None:
            raise ValueError("This file does not have count data")

        num_rows, num_cols = count_data.shape

        num_elements_stored = count_data.nnz
        # Currently, anndata is assumed to be sparse
        self.dtypes[f"{FileNames.ROWPTR.value}"] = smallest_uint_dtype(num_elements_stored)
        self.dtypes[f"{FileNames.COLPTR.value}"] = smallest_uint_dtype(num_cols - 1)
        # Create the arrays.
        self._init_arrs(num_elements_stored, num_rows)

        # Store data
        count_data_downcast = self._check_data_downcast(count_data, "Full Dataset")
        self.data[0:num_elements_stored] = count_data_downcast
        # Store the col idx array
        self.col_index[0:num_elements_stored] = count_data.indices.astype(self.dtypes[f"{FileNames.COLPTR.value}"])

        # Store the row idx array
        self.row_index[0 : num_rows + 1] = count_data.indptr.astype(self.dtypes[f"{FileNames.ROWPTR.value}"])

        vars = adata.var
        file_handle = getattr(adata, "file", None)
        if file_handle is not None:
            try:
                file_handle.close()
            except Exception:
                pass

        return vars, num_rows

    def paginated_load_h5ad(
        self,
        anndata_path: str,
    ) -> Tuple[pd.DataFrame, int]:
        """Method for block loading a larger h5ad file and converting it to the SCDL format.

        This should be used in the case when the entire anndata file cannot be loaded into memory.
        The anndata is loaded into memory load_block_row_size number of rows at a time. Each chunk
        is converted into numpy memory maps which are then concatenated together.

        Raises:
            NotImplementedError if the data is not loaded in the CSRDataset format.

        Returns:
            pd.DataFrame: var variables for features
            int: number of rows in the dataframe.
        """
        adata = ad.read_h5ad(anndata_path, backed=True)

        if self.load_neighbors:
            self._has_neighbors = self._extract_neighbor_data_paginated(adata)

        if not isinstance(adata.X, ad.experimental.CSRDataset):
            raise NotImplementedError("Non-sparse format cannot be loaded: {type(adata.X)}.")
        count_data = adata.X[:1_000]
        self._check_data_downcast(count_data, "First 1000 rows of the dataset")

        num_rows, num_cols = adata.X.shape
        n_elements = adata.X._indptr[-1]
        self.dtypes[f"{FileNames.COLPTR.value}"] = smallest_uint_dtype(num_cols - 1)
        self.dtypes[f"{FileNames.ROWPTR.value}"] = smallest_uint_dtype(n_elements)
        # Read the row indices into a memory map.
        mode = Mode.CREATE_APPEND
        self.row_index = _create_row_memmaps(num_rows, Path(self.data_path), mode, self.dtypes)
        self.row_index[:] = adata.X._indptr.astype(self.dtypes[f"{FileNames.ROWPTR.value}"])

        # The data from each column and data chunk of the original anndata file is read in. This is saved into the final
        # location of the memmap file. In this step, it is saved in the binary file format.
        memmap_dir_path = Path(self.data_path)
        with (
            open(f"{memmap_dir_path}/{FileNames.COLPTR.value}", "wb") as col_file,
            open(f"{memmap_dir_path}/{FileNames.DATA.value}", "wb") as data_file,
        ):
            for row_start in range(0, num_rows, self.load_block_row_size):
                # Write each array's data to the file in binary format
                col_block = adata.X[row_start : row_start + self.load_block_row_size].indices.astype(
                    self.dtypes[f"{FileNames.COLPTR.value}"]
                )
                col_file.write(col_block.tobytes())
                count_data = adata.X[row_start : row_start + self.load_block_row_size]
                count_data_downcast = self._check_data_downcast(
                    count_data, f"Rows {row_start} to {row_start + self.load_block_row_size - 1} of the dataset"
                )

                data_file.write(count_data_downcast.tobytes())

        # The column and data files are re-opened as memory-mapped arrays with the final shape
        mode = Mode.READ_APPEND
        self.col_index = np.memmap(
            f"{memmap_dir_path}/{FileNames.COLPTR.value}",
            self.dtypes[f"{FileNames.COLPTR.value}"],
            mode=mode,
            shape=(n_elements,),
        )
        self.data = np.memmap(
            f"{memmap_dir_path}/{FileNames.DATA.value}",
            dtype=self.dtypes[f"{FileNames.DATA.value}"],
            mode=mode,
            shape=(n_elements,),
        )
        vars = adata.var
        file_handle = getattr(adata, "file", None)
        if file_handle is not None:
            try:
                file_handle.close()
            except Exception:
                pass

        return vars, num_rows

    def _load_neighbor_memmaps(self):
        try:
            # mmap the existing arrays
            self._neighbor_indices = self._load_mmap_file_if_exists(
                f"{self.data_path}/{FileNames.NEIGHBOR_INDICES.value}",
                self.dtypes[f"{FileNames.NEIGHBOR_INDICES.value}"],
            )
            self._neighbor_indptr = self._load_mmap_file_if_exists(
                f"{self.data_path}/{FileNames.NEIGHBOR_INDICES_PTR.value}",
                self.dtypes[f"{FileNames.NEIGHBOR_INDICES_PTR.value}"],
            )
            self._neighbor_data = self._load_mmap_file_if_exists(
                f"{self.data_path}/{FileNames.NEIGHBOR_VALUES.value}",
                self.dtypes[f"{FileNames.NEIGHBOR_VALUES.value}"],
            )

            self._has_neighbors = True

        except FileNotFoundError:
            # Neighbor files don't exist - this is OK if load_neighbors=False
            # or if dataset was created without neighbors
            self._has_neighbors = False
            if self.load_neighbors:
                warnings.warn("Neighbor loading was requested but neighbor files are missing")

    def load_h5ad(
        self,
        anndata_path: str,
    ) -> None:
        """Loads an existing AnnData archive from disk.

        This creates a new backing data structure which is saved.
        Note: the storage utilized will roughly double. Currently, the data must
        be in a scipy.sparse.spmatrix format.

        Args:
            anndata_path: location of data to load
        Raises:
            FileNotFoundError if the data path does not exist.
            NotImplementedError if the data is not in scipy.sparse.spmatrix
            format
            ValueError it there is not count data
        """
        if not os.path.exists(anndata_path):
            raise FileNotFoundError(f"Error: could not find h5ad path {anndata_path}")
        file_size_MB = os.path.getsize(anndata_path) / (1_024**2)

        if file_size_MB < self.paginated_load_cutoff:
            var_features_df, num_rows = self.regular_load_h5ad(anndata_path)
        else:
            var_features_df, num_rows = self.paginated_load_h5ad(anndata_path)
        if len(var_features_df.columns) > 0:
            var_features = {col: np.array(var_features_df[col].values) for col in var_features_df.columns}
        elif len(var_features_df.index) > 0:
            var_features = {self.var_feature_index_name: var_features_df.index.values}
        else:
            var_features = {}
        self._var_feature_index.append_features(n_obs=num_rows, features=var_features, label=anndata_path)
        self.save()

    def _write_header(self):
        ## Write the SCDL header.
        arrays: List[ArrayInfo] = []
        # Use FileNames enums directly to ensure correct dtype lookup
        for fname, matrix in [
            (FileNames.DATA, self.data),
            (FileNames.ROWPTR, self.row_index),
            (FileNames.COLPTR, self.col_index),
        ]:
            # Convert numpy dtype to ArrayDType enum, defaulting reasonably on failures
            dtype_value = self.dtypes.get(fname.value, self.dtypes[FileNames.DATA.value])
            try:
                array_dtype = ArrayDType.from_numpy_dtype(dtype_value)
            except ValueError:
                array_dtype = ArrayDType.FLOAT32_ARRAY

            info = ArrayInfo(
                fname.name,
                len(matrix),
                array_dtype,
                None,
            )
            arrays.append(info)

        # Populate FeatureIndexInfo entries for the feature index directory
        indexes: List[FeatureIndexInfo] = []
        for feature_index in [self._var_feature_index]:
            # If feature index is None, it is not recorded in the header
            if feature_index is None:
                continue

            try:
                num_frames = len(feature_index)
                num_rows = feature_index.number_of_rows()
            except Exception as e:
                warnings.warn(f"Unable to determine length or number_of_rows of feature index: {e}")
                continue

            feature_array_dtype = ArrayDType.STRING_ARRAY
            features_rel_path = f"{FileNames.FEATURES.value}"
            index_files: List[str] = [
                f"{features_rel_path}/cumulative_sum_index.npy",
                f"{features_rel_path}/labels.npy",
                f"{features_rel_path}/version.npy",
            ]
            if num_frames > 0:
                num_digits = len(str(num_frames))
                for i in range(num_frames):
                    index_files.append(f"{features_rel_path}/dataframe_{i:0{num_digits}d}.parquet")

            fi_info = FeatureIndexInfo(
                name=FileNames.FEATURES.value,
                length=num_rows,
                dtype=feature_array_dtype,
                index_files=index_files,
                shape=None,
            )
            indexes.append(fi_info)

        header = (
            self.header
            if self.header is not None
            else SCDLHeader(
                CurrentSCDLVersion(),
                Backend.MEMMAP_V0,
                arrays,
                indexes,
            )
        )
        header.save(self.header_path)

    def save(self, output_path: Optional[str] = None) -> None:
        """Saves the class to a given output path.

        Args:
            output_path: The location to save - not yet implemented and should
            be self.data_path

        Raises:
           NotImplementedError if output_path is not None.
        """
        self._write_header()
        if "num_rows" not in self.metadata:
            self.metadata["num_rows"] = self.number_of_rows()

        self._write_metadata()
        # Write the feature index. This may not exist.
        self._var_feature_index.save(f"{self.data_path}/{FileNames.FEATURES.value}")

        # Ensure the object is in a valid state. These are saved at creation!
        for postfix in [
            f"{FileNames.VERSION.value}",
            f"{FileNames.DATA.value}",
            f"{FileNames.COLPTR.value}",
            f"{FileNames.ROWPTR.value}",
            f"{FileNames.FEATURES.value}",
        ]:
            if not os.path.exists(f"{self.data_path}/{postfix}"):
                raise FileNotFoundError(f"This file should exist from object creation: {self.data_path}/{postfix}")

        self.data.flush()  # NOTE: saves the data to disk, do the approach for neighbor data
        self.row_index.flush()
        self.col_index.flush()

        # Flush neighbor data to disk if it exists
        if self._has_neighbors and self._neighbor_indptr is not None:
            self._neighbor_indptr.flush()
            self._neighbor_indices.flush()
            self._neighbor_data.flush()

        if output_path is not None:
            raise NotImplementedError("Saving to separate path is not yet implemented.")

        return True

    def get_neighbor_indices_for_cell(self, cell_index: int) -> np.ndarray:
        """Returns the array of neighbor indices for a given cell.

        Args:
            cell_index: Index of the cell to get neighbors for

        Returns:
            np.ndarray: Array of neighbor indices, empty if no neighbors or neighbor data unavailable

        Raises:
            IndexError: If cell_index is out of bounds
            ValueError: If neighbor functionality was explicitly enabled but data is unavailable
        """
        if not (0 <= cell_index < self.number_of_rows()):
            raise IndexError(f"Cell index {cell_index} out of bounds for dataset with {self.number_of_rows()} cells")

        # Check if neighbor functionality was requested but is unavailable
        if self.load_neighbors and not self._has_neighbors:
            raise ValueError("Neighbor functionality was enabled but no neighbor data is available")

        if not self.load_neighbors or not self._has_neighbors or self._neighbor_indptr is None:
            return np.array([], dtype=int)  # Return empty array if neighbor data not available

        # Get neighbor indices using CSR format indptr and indices
        start = self._neighbor_indptr[cell_index]
        end = self._neighbor_indptr[cell_index + 1]
        return self._neighbor_indices[start:end]

    def get_neighbor_weights_for_cell(self, cell_index: int) -> np.ndarray:
        """Returns the array of neighbor weights (e.g., pseudotime differences) for a given cell.

        Args:
            cell_index: Index of the cell to get neighbor weights for

        Returns:
            np.ndarray: Array of weights corresponding to neighbors, empty if no neighbors

        Raises:
            IndexError: If cell_index is out of bounds
        """
        # Check if neighbor functionality was requested but is unavailable
        if self.load_neighbors and not self._has_neighbors:
            raise ValueError("Neighbor functionality was enabled but no neighbor data is available")

        if (
            not self.load_neighbors
            or not self._has_neighbors
            or self._neighbor_indptr is None
            or self._neighbor_data is None
        ):
            return np.array([], dtype=float)

        if not (0 <= cell_index < self.number_of_rows()):
            raise IndexError(f"Cell index {cell_index} out of bounds for dataset with {self.number_of_rows()} cells")

        # Get neighbor weights using CSR format indptr and data
        start = self._neighbor_indptr[cell_index]
        end = self._neighbor_indptr[cell_index + 1]
        return self._neighbor_data[start:end]

    def sample_neighbor_index(self, cell_index: int) -> int:
        """Samples a neighbor index for the given cell based on the configured sampling strategy.

        Args:
            cell_index: Index of the cell to sample a neighbor for

        Returns:
            int: Index of the sampled neighbor
                 If no neighbors exist and fallback_to_identity is True, returns cell_index

        Raises:
            ValueError: If an unsupported sampling strategy is specified
            IndexError: If cell_index is out of bounds
        """
        # Basic validation
        if not (0 <= cell_index < self.number_of_rows()):
            raise IndexError(f"Cell index {cell_index} out of bounds for dataset with {self.number_of_rows()} cells")

        # Check if neighbor functionality was requested but is unavailable
        if self.load_neighbors and not self._has_neighbors:
            raise ValueError("Neighbor functionality was enabled but no neighbor data is available")

        # Skip sampling if neighbor functionality is disabled
        if not self.load_neighbors:
            return cell_index  # Always return self as neighbor when neighbors disabled

        # Get the neighbor indices for this cell
        neighbor_indices = self.get_neighbor_indices_for_cell(cell_index)

        # If no neighbors found, handle according to fallback policy
        if len(neighbor_indices) == 0:
            if self.fallback_to_identity:
                return cell_index  # Return the cell itself
            else:
                # NOTE: implement fallback policy here if needed
                warnings.warn(
                    f"Cell {cell_index} has no neighbors and fallback_to_identity=False. "
                    f"Returning cell index itself anyway."
                )
                return cell_index  # Currently always return self if no neighbors

        # Sample neighbor based on strategy
        if self.neighbor_sampling_strategy == NeighborSamplingStrategy.RANDOM:
            # Simple random sampling with equal probability
            chosen_index = np.random.choice(neighbor_indices)
            return chosen_index
        elif self.neighbor_sampling_strategy == NeighborSamplingStrategy.FIRST:
            # First neighbor sampling
            return neighbor_indices[0]
        # NOTE: Future - Add weighted sampling strategy
        else:
            raise ValueError(f"Unsupported neighbor sampling strategy: {self.neighbor_sampling_strategy}")

    def get_neighbor_stats(self) -> dict:
        """Returns statistics about the neighbors in the dataset.

        Returns:
            dict: Dictionary with neighbor statistics:
                - has_neighbors: Whether dataset has neighbor data
                - total_connections: Total number of neighbor relationships
                - min_neighbors_per_cell: Minimum number of neighbors any cell has
                - max_neighbors_per_cell: Maximum number of neighbors any cell has
                - avg_neighbors_per_cell: Average number of neighbors per cell
                - cells_with_no_neighbors: Count of cells that have no neighbors
        """
        if not self._has_neighbors or self._neighbor_indptr is None or self._neighbor_indices is None:
            return {"has_neighbors": False}

        # Calculate stats based on CSR indptr (difference between consecutive elements)
        neighbor_counts = np.diff(self._neighbor_indptr)

        return {
            "has_neighbors": True,
            "total_connections": len(self._neighbor_indices),
            "min_neighbors_per_cell": int(np.min(neighbor_counts)),
            "max_neighbors_per_cell": int(np.max(neighbor_counts)),
            "avg_neighbors_per_cell": float(np.mean(neighbor_counts)),
            "cells_with_no_neighbors": int(np.sum(neighbor_counts == 0)),
        }

    def number_of_values(self) -> int:
        """Get the total number of values in the array.

        For each index, the length of the corresponding np.ndarray of features is counted.

        Returns:
            The sum of lengths of the features in every row
        """
        return sum(self._var_feature_index.number_of_values())

    def number_of_rows(self) -> int:
        """The number of rows in the dataset.

        Returns:
            The number of rows in the dataset
        Raises:
            ValueError if the length of the number of rows in the feature
            index does not correspond to the number of stored rows.
        """
        if len(self._var_feature_index) > 0 and self._var_feature_index.number_of_rows() != self.row_index.size - 1:
            raise ValueError(
                f"""The nuber of rows in the feature index {self._var_feature_index.number_of_rows()}
                             does not correspond to the number of rows in the row_index {self.row_index.size - 1}"""
            )
        return self._var_feature_index.number_of_rows()

    def number_nonzero_values(self) -> int:
        """Number of non zero entries in the dataset."""
        return self.data.size

    def __len__(self):
        """Return the number of rows."""
        return self.number_of_rows()

    def __getitem__(self, idx: int) -> torch.Tensor:
        """Get the row values located and index idx."""
        return torch.from_numpy(np.stack(self.get_row(idx)[0]))

    def number_of_variables(self) -> List[int]:
        """Get the number of features in every entry in the dataset.

        Returns:
            A list containing the lengths of the features in every row
        """
        feats = self._var_feature_index
        if len(feats) == 0:
            return [0]
        num_vars = feats.column_dims()
        return num_vars

    def shape(self) -> Tuple[int, List[int]]:
        """Get the shape of the dataset.

        This is the number of entries by the the length of the feature index
        corresponding to that variable.

        Returns:
            The number of elements in the dataset
            A list containing the number of variables for each row.
        """
        return self.number_of_rows(), self.number_of_variables()

    def _verify_concat_compatibility_and_types(
        self, other_dataset: Union[list["SingleCellMemMapDataset"], "SingleCellMemMapDataset"]
    ) -> None:
        cumulative_elements = self.number_nonzero_values()
        column_dtypes = [self.dtypes[FileNames.COLPTR.value]]
        data_dtypes = [self.dtypes[FileNames.DATA.value]]

        for dataset in other_dataset:
            if self.version() != dataset.version():
                raise ValueError(
                    f"""Incompatable versions: input version: {dataset.version()},
            this version:  {self.version}"""
                )
            column_dtypes.append(str(dataset.dtypes[FileNames.COLPTR.value]))
            data_dtypes.append(str(dataset.dtypes[FileNames.DATA.value]))
            cumulative_elements += dataset.number_nonzero_values()

        if not (
            all(np.dtype(dt).name in FLOAT_ORDER for dt in data_dtypes)
            or all(np.dtype(dt).name in INT_ORDER for dt in data_dtypes)
        ):
            float_file_names = []
            int_file_names = []
            for dt, name in zip(
                data_dtypes, [self.data_path.name] + [dataset.data_path.name for dataset in other_dataset]
            ):
                dtype_name = np.dtype(dt).name
                if dtype_name in FLOAT_ORDER:
                    float_file_names.append(name)
                elif dtype_name in INT_ORDER:
                    int_file_names.append(name)

            raise ValueError(f"""Cannot merge datasets with a mix of int and float dtypes for data: {data_dtypes};
            Float Data datasets: {", ".join(float_file_names)};
            Int Data datasets: {", ".join(int_file_names)}
            Cast all of the datasets to either int dtypes or to float dtypes before concatenation.
            For example for a dataset with data_dtype "uint8", you can cast it to "float32" with:
            ds = load(data_set_path)
            ds.cast_data_to_dtype("float32")
            This will allow downscaling of the data dtype so it is advisable to examine the data if downcasting.
            """)

        new_dtypes = {
            FileNames.COLPTR.value: determine_dtype(column_dtypes),
            FileNames.DATA.value: determine_dtype(data_dtypes),
            FileNames.ROWPTR.value: smallest_uint_dtype(cumulative_elements),
        }
        return new_dtypes

    def _convert_dataset_to_new_dtypes(
        self, new_dtypes: Dict[str, str], extend_copy_size: int = 10 * 1_024 * 1_024, allow_downscaling: bool = False
    ) -> None:
        # If any dtype is changing, convert the file in-place to the new dtype using extend_files.
        # This ensures that after this block, self.dtypes and the on-disk files are updated to the new dtype.
        for key in [FileNames.COLPTR.value, FileNames.DATA.value, FileNames.ROWPTR.value]:
            if key not in new_dtypes:
                continue
            current_dtype = self.dtypes[key]
            target_dtype = new_dtypes[key]
            if current_dtype != target_dtype:
                # Convert the file in-place to the new dtype using a temporary file
                src_file = f"{self.data_path}/{key}"
                tmp_file = f"{self.data_path}/{key}.tmp"
                # Move the original file to tmp_file
                os.rename(src_file, tmp_file)
                # Create an empty destination file for extend_files to append into
                open(src_file, "wb").close()
                # Use extend_files to convert from tmp_file to src_file (now as the new dtype)
                extend_files(
                    src_file,
                    tmp_file,
                    elements_per_chunk=extend_copy_size,
                    delete_file2_on_complete=True,
                    source_dtype=current_dtype,
                    dest_dtype=target_dtype,
                    allow_downscaling=allow_downscaling,
                )
                # Update dtype in self.dtypes
                self.dtypes[key] = target_dtype

    def concat(
        self,
        other_dataset: Union[list["SingleCellMemMapDataset"], "SingleCellMemMapDataset"],
        extend_copy_size: int = 10 * 1_024 * 1_024,
        output_path: str | None = None,
        destroy_on_copy: bool = False,
    ) -> None:
        """Concatenates one or a list of SingleCellMemMapDatasest to the existing one.

        The data is stored in the same place as for the original data set or at output_path
        if it is set. Then, at output_path or at self.data_path, there would be a saved
        SingleCellMemmpDataset, which can be read in with SingleCellMemmpDataset(output_path).

        Args:
            other_dataset: A SingleCellMemMapDataset or a list of
            SingleCellMemMapDatasets
            extend_copy_size: how much to copy in memory at once
            output_path: location to store new dataset
            destroy_on_copy: Whether to remove the current data_path

        Raises:
           ValueError if the other dataset(s) are not of the same version or
           something of another type is passed in.
        """
        match other_dataset:
            case self.__class__():
                other_dataset = [other_dataset]
            case list():
                pass
            case _:
                raise ValueError(
                    f"Expecting either a {SingleCellMemMapDataset} or a list thereof. Actually got: {type(other_dataset)}"
                )

        # Verify the other dataset or datasets are of the same type.
        new_dtypes = self._verify_concat_compatibility_and_types(other_dataset)

        # Set our mode:
        self.mode: Mode = Mode.READ_APPEND
        if output_path is not None:
            if destroy_on_copy:
                shutil.move(self.data_path, output_path)
            else:
                shutil.copytree(self.data_path, output_path)
            self.data_path = output_path

        self._convert_dataset_to_new_dtypes(new_dtypes)
        # Copy the data from self and other into the new arrays.
        element_counter = self.number_nonzero_values()
        row_counter = self.number_of_rows()
        for mmap in other_dataset:
            extend_files(
                f"{self.data_path}/{FileNames.ROWPTR.value}",
                f"{mmap.data_path}/{FileNames.ROWPTR.value}",
                elements_per_chunk=extend_copy_size,
                delete_file2_on_complete=destroy_on_copy,
                offset=np.dtype(mmap.dtypes[f"{FileNames.ROWPTR.value}"]).itemsize,
                source_dtype=mmap.dtypes[f"{FileNames.ROWPTR.value}"],
                dest_dtype=new_dtypes[f"{FileNames.ROWPTR.value}"],
                add_value=element_counter,
            )

            extend_files(
                f"{self.data_path}/{FileNames.DATA.value}",
                f"{mmap.data_path}/{FileNames.DATA.value}",
                elements_per_chunk=extend_copy_size,
                delete_file2_on_complete=destroy_on_copy,
                source_dtype=mmap.dtypes[f"{FileNames.DATA.value}"],
                dest_dtype=new_dtypes[f"{FileNames.DATA.value}"],
            )
            extend_files(
                f"{self.data_path}/{FileNames.COLPTR.value}",
                f"{mmap.data_path}/{FileNames.COLPTR.value}",
                elements_per_chunk=extend_copy_size,
                delete_file2_on_complete=destroy_on_copy,
                source_dtype=mmap.dtypes[f"{FileNames.COLPTR.value}"],
                dest_dtype=new_dtypes[f"{FileNames.COLPTR.value}"],
            )
            self._var_feature_index.concat(mmap._var_feature_index)
            # Update counters
            element_counter += mmap.number_nonzero_values()
            row_counter += mmap.number_of_rows()

        # Reopen the data, colptr, and rowptr arrays
        self.data = np.memmap(
            f"{self.data_path}/{FileNames.DATA.value}",
            dtype=self.dtypes[f"{FileNames.DATA.value}"],
            shape=(element_counter,),
            mode=Mode.READ_APPEND.value,
        )
        self.row_index = np.memmap(
            f"{self.data_path}/{FileNames.ROWPTR.value}",
            dtype=self.dtypes[f"{FileNames.ROWPTR.value}"],
            shape=(row_counter + 1,),
            mode=Mode.READ_APPEND.value,
        )
        self.col_index = np.memmap(
            f"{self.data_path}/{FileNames.COLPTR.value}",
            dtype=self.dtypes[f"{FileNames.COLPTR.value}"],
            shape=(element_counter,),
            mode=Mode.READ_APPEND.value,
        )
        self.save()<|MERGE_RESOLUTION|>--- conflicted
+++ resolved
@@ -41,9 +41,6 @@
     smallest_uint_dtype,
 )
 from bionemo.scdl.util.scdl_constants import FLOAT_ORDER, INT_ORDER, FileNames, Mode, NeighborSamplingStrategy
-
-
-# from bionemo.scdl.util.header_utils import build_feature_index_info
 
 
 # Set up logger
@@ -132,21 +129,15 @@
         # Backing arrays
         self.data: Optional[np.ndarray] = None
         self.row_index: Optional[np.ndarray] = None
-        self.row_index: Optional[np.ndarray] = None
-
         # Metadata and attributes
         self.metadata: Dict[str, int] = {}
 
         # Stores the Feature Index, which tracks
         # the original AnnData features (e.g., gene names)
         # and allows us to store ragged arrays in our SCMMAP structure.
-<<<<<<< HEAD
         self._var_feature_index: VariableFeatureIndex = VariableFeatureIndex()
-=======
-        self._feature_index: RowFeatureIndex = RowFeatureIndex()
         # Validate data_dtype: must be in INT_ORDER or FLOAT_ORDER in scdl_constants
         allowed_dtypes = list(INT_ORDER + FLOAT_ORDER)
->>>>>>> 04dabe68
 
         if data_dtype is not None and data_dtype not in allowed_dtypes:
             raise ValueError(f"Invalid data_dtype '{data_dtype}'. Must be one of: {', '.join(allowed_dtypes)}")
@@ -421,15 +412,15 @@
     def get_row(
         self,
         index: int,
-        return_features: bool = False,
-        feature_vars: Optional[List[str]] = None,
+        return_var_features: bool = False,
+        feature_names: Optional[List[str]] = None,
     ) -> Tuple[Tuple[np.ndarray, np.ndarray], List[np.ndarray]]:
         """Returns a given row in the dataset along with optional features.
 
         Args:
             index: The row to be returned. This is in the range of [0, num_rows)
-            return_features: boolean that indicates whether to return features
-            feature_vars: Optional, feature variables to extract
+            return_var_features: boolean that indicates whether to return features
+            feature_names: Optional, feature names to extract
         Return:
             [Tuple[np.ndarray, np.ndarray]: data values and column pointes
             List[np.ndarray]: optional, corresponding features.
@@ -439,23 +430,23 @@
         values = self.data[start:end]
         columns = self.col_index[start:end]
         ret = (values, columns)
-        if return_features:
-            return ret, self._var_feature_index.lookup(index, select_features=feature_vars)[0]
+        if return_var_features:
+            return ret, self._var_feature_index.lookup(index, select_features=feature_names)[0]
         else:
             return ret, None
 
     def get_row_with_neighbor(
         self,
         index: int,
-        return_features: bool = False,
-        feature_vars: Optional[List[str]] = None,
+        return_var_features: bool = False,
+        feature_names: Optional[List[str]] = None,
     ) -> Dict[str, Union[Tuple[np.ndarray, np.ndarray], int, Optional[List[np.ndarray]]]]:
         """Returns a given row in the dataset along with optional features and neighbor data.
 
         Args:
             index: The row to be returned. This is in the range of [0, num_rows)
-            return_features: Boolean that indicates whether to return features
-            feature_vars: Optional, feature variables to extract
+            return_var_features: Boolean that indicates whether to return variable features
+            feature_names: Optional, variable feature names to extract
 
         Returns:
             Dict with keys:
@@ -475,7 +466,7 @@
             )
 
         # Get current cell data using the existing get_row function
-        current_cell_data, features = self.get_row(index, return_features, feature_vars)
+        current_cell_data, features = self.get_row(index, return_var_features, feature_names)
 
         # Sample neighbor and get its data
         neighbor_index = self.sample_neighbor_index(index)
@@ -499,8 +490,8 @@
     def get_row_padded(
         self,
         index: int,
-        return_features: bool = False,
-        feature_vars: Optional[List[str]] = None,
+        return_var_features: bool = False,
+        var_feature_names: Optional[List[str]] = None,
     ) -> Tuple[np.ndarray, List[np.ndarray]]:
         """Returns a padded version of a row in the dataset.
 
@@ -510,13 +501,13 @@
 
         Args:
             index: The row to be returned
-            return_features: boolean that indicates whether to return features
-            feature_vars: Optional, feature variables to extract
+            return_var_features: boolean that indicates whether to return variable features
+            var_feature_names: Optional, variable feature names to extract
         Return:
             np.ndarray: conventional row representation
             List[np.ndarray]: optional, corresponding features.
         """
-        (row_values, row_column_pointer), features = self.get_row(index, return_features, feature_vars)
+        (row_values, row_column_pointer), features = self.get_row(index, return_var_features, var_feature_names)
         return (
             _pad_sparse_array(row_values, row_column_pointer, self._var_feature_index.number_vars_at_row(index)),
             features,
@@ -525,8 +516,8 @@
     def get_row_padded_with_neighbor(
         self,
         index: int,
-        return_features: bool = False,
-        feature_vars: Optional[List[str]] = None,
+        return_var_features: bool = False,
+        var_feature_names: Optional[List[str]] = None,
     ) -> Dict[str, Union[np.ndarray, int, List[np.ndarray]]]:
         """Returns a padded version of a row with optional neighbor data.
 
@@ -535,8 +526,8 @@
 
         Args:
             index: The row to be returned
-            return_features: Boolean that indicates whether to return features
-            feature_vars: Optional, feature variables to extract
+            return_var_features: Boolean that indicates whether to return variable features
+            var_feature_names: Optional, variable feature names to extract
 
         Returns:
             Dict with keys:
@@ -556,7 +547,7 @@
             )
 
         # Get both current cell and neighbor data
-        result = self.get_row_with_neighbor(index, return_features, feature_vars)
+        result = self.get_row_with_neighbor(index, return_var_features, var_feature_names)
 
         # Get current cell padded array using get_row_padded
         curr_padded, _ = self.get_row_padded(index, False, None)
@@ -659,16 +650,7 @@
             self.metadata = json.load(mfi)
 
         if os.path.exists(f"{self.data_path}/{FileNames.FEATURES.value}"):
-<<<<<<< HEAD
             self._var_feature_index = VariableFeatureIndex.load(f"{self.data_path}/{FileNames.FEATURES.value}")
-
-        if os.path.exists(f"{self.data_path}/{FileNames.DTYPE.value}"):
-            with open(f"{self.data_path}/{FileNames.DTYPE.value}") as dfi:
-                self.dtypes = json.load(dfi)
-
-=======
-            self._feature_index = RowFeatureIndex.load(f"{self.data_path}/{FileNames.FEATURES.value}")
->>>>>>> 04dabe68
         # mmap the existing arrays
         self.data = self._load_mmap_file_if_exists(
             f"{self.data_path}/{FileNames.DATA.value}", self.dtypes[f"{FileNames.DATA.value}"]
