# SPDX-FileCopyrightText: Copyright (c) 2024 NVIDIA CORPORATION & AFFILIATES. All rights reserved.
# SPDX-License-Identifier: LicenseRef-Apache2
#
# Licensed under the Apache License, Version 2.0 (the "License");
# you may not use this file except in compliance with the License.
# You may obtain a copy of the License at
#
#     http://www.apache.org/licenses/LICENSE-2.0
#
# Unless required by applicable law or agreed to in writing, software
# distributed under the License is distributed on an "AS IS" BASIS,
# WITHOUT WARRANTIES OR CONDITIONS OF ANY KIND, either express or implied.
# See the License for the specific language governing permissions and
# limitations under the License.


import functools
from pathlib import Path
from typing import List, Literal, Optional, Sequence

import numpy as np
from nemo.lightning.data import WrappedDataLoader
from nemo.lightning.pytorch.plugins import MegatronDataSampler
from nemo.utils import logging
from pytorch_lightning.utilities.types import EVAL_DATALOADERS, TRAIN_DATALOADERS
from tokenizers import Tokenizer

from bionemo.core.data.multi_epoch_dataset import MultiEpochDatasetResampler
from bionemo.core.utils import random_utils
from bionemo.geneformer.data.singlecell.dataset import SingleCellDataset
from bionemo.geneformer.tokenizer.gene_tokenizer import GeneTokenizer
from bionemo.llm.data import collate
<<<<<<< HEAD
from bionemo.llm.data.datamodule import MegatronDatamodule
=======
from bionemo.llm.data.datamodule import MegatronDataModule
>>>>>>> c0857cfd
from bionemo.llm.utils.datamodule_utils import infer_num_samples


Mode = Literal["train", "validation", "test"]

__all__: Sequence[str] = ("SingleCellDataModule",)


<<<<<<< HEAD
class SingleCellDataModule(MegatronDatamodule):
=======
class SingleCellDataModule(MegatronDataModule):
>>>>>>> c0857cfd
    """LightningDataModule wrapper of `SingleCellDataset`

    Args:
        data_path (Union[str, PosixPath]): Path to preprocessed single-cell data files
        tokenizer (Tokenizer): Maps gene names to ids and vice-versa
        collator: Used to batch samples
        process_item: Function defining how each item should be processed
        num_workers (int): Number of workers to use
        num_mask_per_sample (int): Number of masked versions of a single sample to be returned by each worker
        train_batch_size (int): Batch size for training
        val_batch_size (int): Batch size for validation

    Attributes:
        cfg (Config): Configuration object
        data_path (Union[str, PosixPath]): Path to preprocessed single-cell data files
        median_dict (dict): Dictionary containing median values
        tokenizer (Tokenizer): Tokenizer object
        setup_called (bool): Flag indicating if the setup method has been called
        dataset (SingleCellDataset): Single-cell dataset object

    """  # noqa: D415

    # Nothing says we cant pass in the dataset...
    def __init__(  # noqa: D107
        self,
        tokenizer: Tokenizer,
        train_dataset_path: str | Path,
        val_dataset_path: str | Path,
        test_dataset_path: str | Path,
        median_dict: dict[str, float],
        mask_prob: float = 0.15,
        mask_token_prob: float = 0.8,  # 80% mask token
        random_token_prob: float = 0.1,  # 10% random token, remaining 1-(mask+random) will be identity.
        seq_length: int = 2048,
        micro_batch_size: int = 4,
        global_batch_size: int = 8,
        index_mapping_dir: Optional[str] = None,
        rampup_batch_size: Optional[List[int]] = None,
        seed: int = 42,
        num_workers: int = 10,  # TODO can this be automatically set?
        persistent_workers: bool = True,
        pin_memory: bool = True,
    ) -> None:
        super().__init__()
        self.data_path_train = train_dataset_path
        self.data_path_val = val_dataset_path
        self.data_path_test = test_dataset_path
        self.tokenizer = tokenizer
        self.median_dict = median_dict
        self.max_len = seq_length
        self.mask_prob = mask_prob
        self.mask_token_prob = mask_token_prob
        self.random_token_prob = random_token_prob
        self.seed = seed
        self.num_workers = num_workers
        self.persistent_workers = persistent_workers
        self.pin_memory = pin_memory
        self.index_mapping_dir = index_mapping_dir or str(Path(self.data_path_train).parent)

        rng = np.random.default_rng(seed)
        self._train_dataset_ori = SingleCellDataset(
            self.data_path_train,
            self.tokenizer,
            self.median_dict,
            self.max_len,
            mask_prob=self.mask_prob,
            mask_token_prob=self.mask_token_prob,
            random_token_prob=self.random_token_prob,
            seed=random_utils.get_seed_from_rng(rng),
        )
        self._val_dataset_ori = SingleCellDataset(
            self.data_path_val,
            self.tokenizer,
            self.median_dict,
            self.max_len,
            mask_prob=self.mask_prob,
            mask_token_prob=self.mask_token_prob,
            random_token_prob=self.random_token_prob,
            seed=random_utils.get_seed_from_rng(rng),
        )
        self._test_dataset_ori = SingleCellDataset(
            self.data_path_test,
            self.tokenizer,
            self.median_dict,
            self.max_len,
            mask_prob=self.mask_prob,
            mask_token_prob=self.mask_token_prob,
            random_token_prob=self.random_token_prob,
            seed=random_utils.get_seed_from_rng(rng),
        )

        # This is needed here, or you need to specify it in the megatron adapter thing TODO name?
        #  Note that this sampler is sequential, meaning it does not do any shuffling. Let's wrap our data in a shuffler.
        self.data_sampler = MegatronDataSampler(
            seq_len=self.max_len,
            micro_batch_size=micro_batch_size,
            global_batch_size=global_batch_size,
            rampup_batch_size=rampup_batch_size,
        )

    def setup(self, stage: str = "") -> None:  # noqa: D102
        assert getattr(self, "trainer", None) is not None, "Please only call setup after trainer is attached."

        # Trainer API
        max_train_steps = self.trainer.max_steps
        if self.trainer.max_epochs > 1:
            logging.warning(
                "Trainer is set to run for multiple epochs. This is not recommended due to the same shuffle being used in each. Instead set max_epochs to 1 and increase the number of max_steps."
            )
        assert max_train_steps > 0, "Please specify trainer.max_steps"

        num_train_samples = int(max_train_steps * self.data_sampler.global_batch_size)
        num_val_samples = infer_num_samples(
            limit_batches=self.trainer.limit_val_batches,
            num_samples_in_dataset=len(self._val_dataset_ori),
            global_batch_size=self.data_sampler.global_batch_size,
            stage="val",
        )
        num_test_samples = infer_num_samples(
            limit_batches=self.trainer.limit_test_batches,
            num_samples_in_dataset=len(self._test_dataset_ori),
            global_batch_size=self.data_sampler.global_batch_size,
            stage="test",
        )

        # This happens exactly once during setup.
        self._train_ds = MultiEpochDatasetResampler(
            self._train_dataset_ori,
            num_samples=num_train_samples,
            shuffle=True,
            seed=self.seed,
        )
        self._validation_ds = MultiEpochDatasetResampler(
            self._val_dataset_ori,
            num_samples=num_val_samples,
            shuffle=False,
            seed=self.seed,
        )
        self._test_ds = MultiEpochDatasetResampler(
            self._test_dataset_ori,
            num_samples=num_test_samples,
            shuffle=False,
            seed=self.seed,
        )

    def train_dataloader(self) -> TRAIN_DATALOADERS:  # noqa: D102
        return self._create_dataloader(self._train_ds, mode="train")

    def val_dataloader(self) -> EVAL_DATALOADERS:  # noqa: D102
        return self._create_dataloader(self._validation_ds, mode="validation")

    def test_dataloader(self) -> EVAL_DATALOADERS:  # noqa: D102
        return self._create_dataloader(self._test_ds, mode="test")

<<<<<<< HEAD
    def _create_dataloader(self, dataset, **kwargs) -> WrappedDataLoader:
        self.update_init_global_step()
        return WrappedDataLoader(
=======
    def _create_dataloader(self, dataset, mode: Mode, **kwargs) -> WrappedDataLoader:
        """Create dataloader for train, validation, and test stages.

        Args:
            dataset: The dataset to create the dataloader for.
            mode: Stage of training, which is used to determined if consumed_samples in MegatronPretrainingSampler should be initialized to 0 (validation/test), or be set to the previous value from state_dict in case of checkpoint resumption (train).
            **kwargs: Additional arguments to pass to the dataloader.
        """
        self.update_init_global_step()
        return WrappedDataLoader(
            mode=mode,
>>>>>>> c0857cfd
            dataset=dataset,
            num_workers=self.num_workers,
            pin_memory=self.pin_memory,
            persistent_workers=self.persistent_workers,
            collate_fn=functools.partial(
                collate.bert_padding_collate_fn,
                padding_value=self.tokenizer.token_to_id(GeneTokenizer.pad_token),
                min_length=None,
                max_length=self.max_len,
            ),
            **kwargs,
        )<|MERGE_RESOLUTION|>--- conflicted
+++ resolved
@@ -20,6 +20,7 @@
 
 import numpy as np
 from nemo.lightning.data import WrappedDataLoader
+from nemo.lightning.data import WrappedDataLoader
 from nemo.lightning.pytorch.plugins import MegatronDataSampler
 from nemo.utils import logging
 from pytorch_lightning.utilities.types import EVAL_DATALOADERS, TRAIN_DATALOADERS
@@ -30,11 +31,7 @@
 from bionemo.geneformer.data.singlecell.dataset import SingleCellDataset
 from bionemo.geneformer.tokenizer.gene_tokenizer import GeneTokenizer
 from bionemo.llm.data import collate
-<<<<<<< HEAD
-from bionemo.llm.data.datamodule import MegatronDatamodule
-=======
 from bionemo.llm.data.datamodule import MegatronDataModule
->>>>>>> c0857cfd
 from bionemo.llm.utils.datamodule_utils import infer_num_samples
 
 
@@ -43,11 +40,7 @@
 __all__: Sequence[str] = ("SingleCellDataModule",)
 
 
-<<<<<<< HEAD
-class SingleCellDataModule(MegatronDatamodule):
-=======
 class SingleCellDataModule(MegatronDataModule):
->>>>>>> c0857cfd
     """LightningDataModule wrapper of `SingleCellDataset`
 
     Args:
@@ -202,11 +195,6 @@
     def test_dataloader(self) -> EVAL_DATALOADERS:  # noqa: D102
         return self._create_dataloader(self._test_ds, mode="test")
 
-<<<<<<< HEAD
-    def _create_dataloader(self, dataset, **kwargs) -> WrappedDataLoader:
-        self.update_init_global_step()
-        return WrappedDataLoader(
-=======
     def _create_dataloader(self, dataset, mode: Mode, **kwargs) -> WrappedDataLoader:
         """Create dataloader for train, validation, and test stages.
 
@@ -218,7 +206,6 @@
         self.update_init_global_step()
         return WrappedDataLoader(
             mode=mode,
->>>>>>> c0857cfd
             dataset=dataset,
             num_workers=self.num_workers,
             pin_memory=self.pin_memory,
