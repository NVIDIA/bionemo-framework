# SPDX-FileCopyrightText: Copyright (c) 2024 NVIDIA CORPORATION & AFFILIATES. All rights reserved.
# SPDX-License-Identifier: LicenseRef-Apache2
#
# Licensed under the Apache License, Version 2.0 (the "License");
# you may not use this file except in compliance with the License.
# You may obtain a copy of the License at
#
#     http://www.apache.org/licenses/LICENSE-2.0
#
# Unless required by applicable law or agreed to in writing, software
# distributed under the License is distributed on an "AS IS" BASIS,
# WITHOUT WARRANTIES OR CONDITIONS OF ANY KIND, either express or implied.
# See the License for the specific language governing permissions and
# limitations under the License.

import math
import tarfile
from copy import deepcopy
from pathlib import Path
from typing import List, Tuple
from unittest import mock

import pytest
import torch
import torch.utils.data
from megatron.core.optimizer.optimizer_config import OptimizerConfig
from megatron.core.transformer.module import Float16Module
from nemo import lightning as nl
from nemo.collections import llm as nllm
from nemo.lightning import io, resume
from nemo.lightning.nemo_logger import NeMoLogger
from nemo.lightning.pytorch import callbacks as nl_callbacks
from nemo.lightning.pytorch.callbacks.model_transform import ModelTransform
from nemo.lightning.pytorch.callbacks.peft import PEFT
from nemo.lightning.pytorch.optim.lr_scheduler import WarmupPolicyScheduler
from nemo.lightning.pytorch.optim.megatron import MegatronOptimizerModule
from pytorch_lightning.loggers import TensorBoardLogger
from torch.nn import functional as F
from tqdm import tqdm

from bionemo.core.utils.batching_utils import pad_token_ids
from bionemo.core.utils.dtypes import get_autocast_dtype
from bionemo.core.utils.random_utils import random_numpy_context
from bionemo.geneformer.api import GeneformerConfig, GeneformerModel
from bionemo.geneformer.data.singlecell.datamodule import SingleCellDataModule
from bionemo.geneformer.data.singlecell.preprocess import GeneformerPreprocess
from bionemo.geneformer.model.finetune_token_regressor import (
    FineTuneSeqLenBioBertConfig,
    LoRAForGeneFormerTokenRegressor,
)
from bionemo.llm.model.biobert.lightning import biobert_lightning_module
from bionemo.llm.utils.weight_utils import nemo1_to_nemo2_biobert_key_mapping
from bionemo.testing import megatron_parallel_state_utils
from bionemo.testing.callbacks import MetricTracker
from bionemo.testing.data.load import load
from bionemo.testing.utils import (
    assert_matrix_correlation_above_value,
    assert_matrix_mape_below_value,
)


nemo1_checkpoint_path: Path = load("geneformer/qa")
nemo1_release_checkpoint_path: Path = load("geneformer/10M_240530:1.0")
nemo2_release_checkpoint_path: Path = load("geneformer/10M_240530:2.0")
nemo_1_per_layer_outputs_path: Path = load("single_cell/nemo1-geneformer-per-layer-outputs")
nemo_1_expected_values_path: Path = load("single_cell/nemo1-geneformer-golden-vals")
data_path: Path = load("single_cell/testdata-memmap-format") / "cellxgene_2023-12-15_small_mmap"


CELLS_FOR_TEST: List[List[str]] = [
    [
        "ENSG00000288623",
        "ENSG00000288658",
        "ENSG00000288681",
        "ENSG00000288698",
        "ENSGR0000002586",
        "ENSGR0000124333",
        "ENSGR0000124334",
        "ENSGR0000167393",
        "ENSGR0000168939",
        "ENSGR0000169084",
    ],
    [
        "ENSG00000259900",
        "ENSG00000259916",
        "ENSG00000259956",
        "ENSG00000259958",
        "ENSG00000259991",
        "ENSG00000260001",
        "ENSG00000260007",
        "ENSG00000260027",
        "ENSG00000260040",
        "ENSG00000260045",
        "ENSG00000260092",
        "ENSG00000260099",
        "ENSG00000260119",
    ],
    [
        "ENSG00000269743",
        "ENSG00000269746",
        "ENSG00000269748",
        "ENSG00000269753",
        "ENSG00000269754",
        "ENSG00000269755",
        "ENSG00000269759",
        "ENSG00000269766",
        "ENSG00000269773",
        "ENSG00000269781",
        "ENSG00000269782",
        "ENSG00000269783",
        "ENSG00000269790",
        "ENSG00000269791",
        "ENSG00000269795",
    ],
]

MODEL_PRECISION: str = "bf16-mixed"
USE_TE: bool = True
TARGET_MEAN_LOSS: float = 2.442256450653076


@pytest.fixture()
def cells() -> List[List[str]]:
    return deepcopy(CELLS_FOR_TEST)


@pytest.fixture
def geneformer_config():
    autocast_dtype = get_autocast_dtype(MODEL_PRECISION)
    return GeneformerConfig(
        model_cls=GeneformerModel,
        num_layers=6,
        hidden_size=256,
        ffn_hidden_size=512,
        num_attention_heads=4,
        seq_length=2048,
        fp16=autocast_dtype == torch.float16,  # normally handled by ptl precision plugin
        bf16=autocast_dtype == torch.bfloat16,  # normally handled by ptl precision plugin
        params_dtype=autocast_dtype,
        pipeline_dtype=autocast_dtype,
        autocast_dtype=autocast_dtype,  # setting this speeds things up a lot
        nemo1_ckpt_path=str(nemo1_checkpoint_path),
        return_only_hidden_states=True,  # This is what we did in nemo1 for inference
    )


def test_nemo1_nemo2_weight_shapes_match(geneformer_config, seed: int = 42):
    data_dir = Path(data_path)
    train_data_path = data_dir / "train"
    if not nemo1_checkpoint_path.exists():
        raise FileNotFoundError(f"Could not find checkpoint at {nemo1_checkpoint_path}. {data_dir}")
    if not train_data_path.exists():
        raise FileNotFoundError(f"Could not find train data at {train_data_path}. {data_dir}")

    with (
        tarfile.open(nemo1_checkpoint_path, "r") as old_ckpt,
        torch.no_grad(),
        megatron_parallel_state_utils.distributed_model_parallel_state(seed),
    ):
        ckpt_file = old_ckpt.extractfile("./model_weights.ckpt")
        old_weights = torch.load(ckpt_file)
        preprocessor = GeneformerPreprocess(
            download_directory=train_data_path,
            medians_file_path=train_data_path / "medians.json",
            tokenizer_vocab_path=train_data_path / "geneformer.vocab",
        )
        match preprocessor.preprocess():
            case {"tokenizer": tokenizer, "median_dict": _}:
                pass
            case _:
                assert False
        new_model = geneformer_config.configure_model(tokenizer)
        new_state_dict = new_model.state_dict_for_save_checkpoint()
        # Set the new_model_prefix to "" since we are looking at the base megatron model and not the lightning module which stores a copy of
        #  this model into self.module
        old_keys = {nemo1_to_nemo2_biobert_key_mapping(k, new_model_prefix="", te_mapping=USE_TE) for k in old_weights}
        assert len(old_keys) == len(old_weights), "Mapping unexpectedly discarded some keys."
        new_keys = set(new_state_dict)
        for k, v in old_weights.items():
            # Make sure the shapes of the weights match.
            assert (
                new_state_dict[nemo1_to_nemo2_biobert_key_mapping(k, new_model_prefix="", te_mapping=USE_TE)].shape
                == v.shape
            )
        extra_keys = new_keys - old_keys
        extra_non_null_keys = {
            # TE adds non-null ._extra_state objects to layers so skip those.
            k
            for k in extra_keys
            if new_state_dict[k] is not None and not k.endswith("_extra_state")
        }
        assert not extra_non_null_keys, "There are new keys that have state that is missing from the old checkpoint."
        missing_old_keys = old_keys - new_keys
        assert not missing_old_keys, "There are keys in the old checkpoint that are missing from the new model."


def _apply_tokenizer(tokenizer, sequences: List[List[str]], device) -> List[torch.Tensor]:
    # parent pulls the tokenizer from the loaded model.
    try:
        token_ids = [
            torch.tensor(
                [tokenizer.class_id] + [tokenizer.token_to_id(gene_symbol) for gene_symbol in gene_symbols],
                device=device,
                dtype=torch.long,
            )
            for gene_symbols in sequences
        ]
    except TypeError as e:
        invalid_tokens = {gene_symbol for gene_symbols in sequences for gene_symbol in gene_symbols} - set(
            tokenizer.vocab.keys()
        )
        raise ValueError(
            f"Unknown token in gene symbols. Please filter genes for those present in self.tokenizer:\n{invalid_tokens}"
        ) from e
    return token_ids


def _batched_tokenizer(
    tokenizer, sequences: List[List[str]], device, seq_length: int = 2048, dynamic_padding: bool = True
) -> Tuple[torch.Tensor, torch.Tensor]:
    """
    Tokenize sequences.
    Returns:
        token_ids (torch.Tensor, long): token ids
        mask (torch.Tensor, long, float): boolean mask for padded sections
    """
    token_ids = _apply_tokenizer(tokenizer=tokenizer, sequences=sequences, device=device)

    # Validate input sequences length
    if any(len(t) > seq_length for t in token_ids):
        raise ValueError(f"One or more sequence exceeds max length({seq_length}).")

    # Set fixed padding when dynamic padding is disabled
    if not dynamic_padding:
        padding_length = seq_length
    else:
        padding_length = None
    # Pad token ids (1/True = Active, 0/False = Inactive)
    token_ids, mask = pad_token_ids(
        token_ids,
        padding_value=tokenizer.pad_id,
        padding_len=padding_length,
        device=device,
    )

    return token_ids, mask


class _DummyDataSet(torch.utils.data.Dataset):
    def __init__(self, cells: List[List[str]], tokenizer):
        input_ids, mask = _batched_tokenizer(tokenizer, cells, device=torch.device("cuda"))
        self.input_ids = input_ids
        self.mask = mask
        assert len(self.input_ids) == len(self.mask)

    def __len__(self):
        return len(self.input_ids)

    def __getitem__(self, idx):
        return {"text": self.input_ids[idx], "attention_mask": self.mask[idx]}


def test_geneformer_nemo1_v_nemo2_inference_golden_values(
    geneformer_config: GeneformerConfig, cells: List[List[str]], seed: int = 42
):
    """NOTE: this test is against old nemo1 inference golden values. It may be deprecated in the future as we move away from nemo1.
      This test documents _how_ different the two models are at the moment.
    Original model summary:
    BertModel(
    (language_model): TransformerLanguageModel(
        (embedding): Embedding(
            (word_embeddings): VocabParallelEmbedding()
            (position_embeddings): Embedding(2048, 256)
            (embedding_dropout): Dropout(p=0.02, inplace=False)
        )
        (encoder): ParallelTransformer(
        (layers): ModuleList(
            (0-5): 6 x ParallelTransformerLayer(
            (input_layernorm): MixedFusedLayerNorm(torch.Size([256]), eps=1e-12, elementwise_affine=True)
            (self_attention): ParallelAttention(
                (query_key_value): ColumnParallelLinear()
                (core_attention): CoreAttention(
                (scale_mask_softmax): MatchedScaleMaskSoftmax()
                (attention_dropout): Dropout(p=0.1, inplace=False)
                )
                (dense): RowParallelLinear()
            )
            (post_attention_layernorm): MixedFusedLayerNorm(torch.Size([256]), eps=1e-12, elementwise_affine=True)
            (mlp): ParallelMLP(
                (dense_h_to_4h): ColumnParallelLinear()
                (dense_4h_to_h): RowParallelLinear()
            )
            )
        )
        (final_layernorm): MixedFusedLayerNorm(torch.Size([256]), eps=1e-12, elementwise_affine=True)
        )
    )
    (lm_head): BertLMHead(
        (dense): Linear(in_features=256, out_features=256, bias=True)
        (layernorm): MixedFusedLayerNorm(torch.Size([256]), eps=1e-12, elementwise_affine=True)
    )
    )

    New model summary:
    MegatronBioBertModel(
    (embedding): LanguageModelEmbedding(
        (word_embeddings): VocabParallelEmbedding()
        (position_embeddings): Embedding(2048, 256)
        (embedding_dropout): Dropout(p=0.02, inplace=False)
    )
    (encoder): TransformerBlock(
        (layers): ModuleList(
        (0-5): 6 x TransformerLayer(
            (input_layernorm): FusedLayerNorm()
            (self_attention): SelfAttention(
            (core_attention): DotProductAttention(
                (scale_mask_softmax): FusedScaleMaskSoftmax()
                (attention_dropout): Dropout(p=0.1, inplace=False)
            )
            (linear_proj): RowParallelLinear()
            (linear_qkv): ColumnParallelLinear()
            (q_layernorm): IdentityOp()
            (k_layernorm): IdentityOp()
            )
            (pre_cross_attn_layernorm): IdentityOp()
            (cross_attention): IdentityOp()
            (cross_attn_bda): IdentityFuncOp()
            (pre_mlp_layernorm): FusedLayerNorm()
            (mlp): MLP(
            (linear_fc1): ColumnParallelLinear()
            (linear_fc2): RowParallelLinear()
            )
        )
        )
        (final_layernorm): LayerNorm()
    )
    (lm_head): BertLMHead(
        (dense): Linear(in_features=256, out_features=256, bias=True)
        (layer_norm): FusedLayerNorm()
    )
    (output_layer): ColumnParallelLinear()
    )


    """

    assert nemo_1_expected_values_path.exists(), f"Could not find expected values at {nemo_1_expected_values_path}."

    data_dir = Path(data_path)
    train_data_path = data_dir / "train"
    if not nemo1_checkpoint_path.exists():
        raise FileNotFoundError(f"Could not find checkpoint at {nemo1_checkpoint_path}. {data_dir}")
    if not train_data_path.exists():
        raise FileNotFoundError(f"Could not find train data at {train_data_path}. {data_dir}")

    preprocessor = GeneformerPreprocess(
        download_directory=train_data_path,
        medians_file_path=train_data_path / "medians.json",
        tokenizer_vocab_path=train_data_path / "geneformer.vocab",
    )
    match preprocessor.preprocess():
        case {"tokenizer": tokenizer, "median_dict": _}:
            pass
        case _:
            assert False

    strategy = nl.MegatronStrategy(
        tensor_model_parallel_size=1,
        pipeline_model_parallel_size=1,
        ddp="megatron",
        find_unused_parameters=True,
        data_sampler=nl.MegatronDataSampler(
            micro_batch_size=3,
            global_batch_size=3,
            seq_len=16,
            output_log=False,  # this is needed for predict step to work
        ),
    )
    trainer = nl.Trainer(
        devices=1,
        accelerator="gpu",
        strategy=strategy,
        num_nodes=1,
        plugins=nl.MegatronMixedPrecision(precision=MODEL_PRECISION),
    )
    optimizer = MegatronOptimizerModule(
        config=OptimizerConfig(
            lr=1e-4,
            optimizer="adam",
            use_distributed_optimizer=True,
            fp16=geneformer_config.fp16,
            bf16=geneformer_config.bf16,
        )
    )
    module = biobert_lightning_module(config=geneformer_config, tokenizer=tokenizer, optimizer=optimizer)

    dataloader = torch.utils.data.DataLoader(_DummyDataSet(cells, tokenizer), batch_size=3, num_workers=0)
    with megatron_parallel_state_utils.distributed_model_parallel_state(seed):
        result = torch.cat(trainer.predict(module, dataloaders=dataloader), dim=1).transpose(1, 0).contiguous()
    assert len(result) == 3
    expected_vals = {k: v.to(result.device) for k, v in torch.load(nemo_1_expected_values_path).items()}
    assert_matrix_mape_below_value(
        result,
        expected_vals["expected_hidden_state"],
        mask=expected_vals["expected_pad_masks"],
        eps=0.1,
        max_mape=2.5,  # 2.5% average difference in final values with a magnitude over 0.1
    )
    assert_matrix_correlation_above_value(
        result,
        expected_vals["expected_hidden_state"],
        mask=expected_vals["expected_pad_masks"],
        min_correlation=0.9999,
    )


@pytest.mark.skipif(USE_TE, reason="This per-layer test does not yet support TE mapping.")
def test_geneformer_inference_nemo1_v_nemo2_golden_values_by_layer(
    geneformer_config: GeneformerConfig, cells: List[List[str]], seed: int = 42
):
    """NOTE: this test is against old nemo1 inference golden values. It may be deprecated in the future as we move away from nemo1.
    This test documents _how_ different the two models are at the moment at each layer, and highlights which layers are the most
    different. This test is useful for debugging and understanding the differences between the two models.
    """
    assert (
        nemo_1_per_layer_outputs_path.exists()
    ), f"Could not find per-layer expected values at {nemo_1_per_layer_outputs_path}."
    data_dir = Path(data_path)
    train_data_path = data_dir / "train"
    if not nemo1_checkpoint_path.exists():
        raise FileNotFoundError(f"Could not find checkpoint at {nemo1_checkpoint_path}. {data_dir}")
    if not train_data_path.exists():
        raise FileNotFoundError(f"Could not find train data at {train_data_path}. {data_dir}")

    with (
        tarfile.open(nemo1_checkpoint_path, "r") as old_ckpt,
        torch.inference_mode(),
        megatron_parallel_state_utils.distributed_model_parallel_state(seed),
    ):
        ckpt_file = old_ckpt.extractfile("./model_weights.ckpt")
        old_weights = torch.load(ckpt_file)
        new_state_dict_from_old = {}
        for k, v in old_weights.items():
            new_key = nemo1_to_nemo2_biobert_key_mapping(k, new_model_prefix="", te_mapping=USE_TE)
            new_v = v
            new_state_dict_from_old[new_key] = new_v
        preprocessor = GeneformerPreprocess(
            download_directory=train_data_path,
            medians_file_path=train_data_path / "medians.json",
            tokenizer_vocab_path=train_data_path / "geneformer.vocab",
        )
        match preprocessor.preprocess():
            case {"tokenizer": tokenizer, "median_dict": _}:
                pass
            case _:
                assert False
        new_model = geneformer_config.configure_model(tokenizer).eval().cuda()
        # TE adds non-null ._extra_state objects to layers, which store some kind of buffer bits
        #  so we need to allow those to pass through.
        new_model.load_state_dict(new_state_dict_from_old, strict=not USE_TE)
        for k, v in new_model.state_dict().items():
            # Make sure the weights were properly loaded
            if v is not None and not k.endswith("_extra_state"):
                torch.testing.assert_close(new_state_dict_from_old[k], v, check_dtype=False, check_device=False)
            else:
                assert k.endswith("_extra_state")

        input_ids, mask = _batched_tokenizer(tokenizer, cells, device=torch.device("cuda"))

        # with torch.autocast(device_type="cuda", dtype=get_autocast_dtype("bf16-mixed")):
        # new_model = new_model.bfloat16()  # if we move to the lightning way of calling forward we can drop this
        new_model.post_process = False  # so we get hidden states rather than logits
        new_model.encoder.post_process = True
        new_model.encoder.post_layer_norm = True

        # normally handled by ptl precision plugin
        new_model = (
            Float16Module(new_model.config, new_model)
            if new_model.config.autocast_dtype in {torch.float16, torch.bfloat16}
            else new_model
        )

        new_outputs = {}
        from functools import partial

        def register_hooks(model, hook_fn):
            for name, module in model.named_modules():
                module.register_forward_hook(partial(hook_fn, name))

        def hook_fn(name, module, input, output):
            new_outputs[name] = (str(type(module)), input, output)

        register_hooks(new_model, hook_fn)
        # Fill up the new_outputs
        # with torch.autocast(enabled=geneformer_config.enable_autocast, dtype=geneformer_config.autocast_dtype, device_type="cuda"):
        _ = new_model(input_ids, mask)
        ori_outputs = torch.load(nemo_1_per_layer_outputs_path)

        # Test settings for MAPE https://en.wikipedia.org/wiki/Mean_absolute_percentage_error thresholds
        softmax_mape_threshold = 9.88
        mape_tolerances = {
            "module.encoder.layers.0.self_attention.core_attention.scale_mask_softmax": softmax_mape_threshold,
            "module.encoder.layers.0.self_attention.core_attention.attention_dropout": softmax_mape_threshold,
            "module.encoder.layers.1.self_attention.core_attention.scale_mask_softmax": softmax_mape_threshold,
            "module.encoder.layers.1.self_attention.core_attention.attention_dropout": softmax_mape_threshold,
            "module.encoder.layers.2.self_attention.core_attention.scale_mask_softmax": softmax_mape_threshold,
            "module.encoder.layers.2.self_attention.core_attention.attention_dropout": softmax_mape_threshold,
            "module.encoder.layers.3.self_attention.core_attention.scale_mask_softmax": softmax_mape_threshold,
            "module.encoder.layers.3.self_attention.core_attention.attention_dropout": softmax_mape_threshold,
            "module.encoder.layers.4.self_attention.core_attention.scale_mask_softmax": softmax_mape_threshold,
            "module.encoder.layers.4.self_attention.core_attention.attention_dropout": softmax_mape_threshold,
            "module.encoder.layers.5.self_attention.core_attention.scale_mask_softmax": softmax_mape_threshold,
            "module.encoder.layers.5.self_attention.core_attention.attention_dropout": softmax_mape_threshold,
            "module.encoder.layers.4.pre_mlp_layernorm": 3.6,
            "module.encoder.layers.5.input_layernorm": 3.6,
            "module.encoder.layers.5.pre_mlp_layernorm": 4.1,
        }
        default_mape_tolerance = 3.3  # 3.3% difference in larger magnitude values with values over a magnitude of 0.1

        # Test settings for correlation https://en.wikipedia.org/wiki/Pearson_correlation_coefficient thresholds
        correlation_tolerances = {
            "module.encoder.layers.0.self_attention.core_attention.scale_mask_softmax": 0.985,
            "module.encoder.layers.0.self_attention.core_attention.attention_dropout": 0.985,
            "module.encoder.layers.1.self_attention.core_attention.scale_mask_softmax": 0.975,
            "module.encoder.layers.1.self_attention.core_attention.attention_dropout": 0.975,
            "module.encoder.layers.2.self_attention.core_attention.scale_mask_softmax": 0.975,
            "module.encoder.layers.2.self_attention.core_attention.attention_dropout": 0.975,
            "module.encoder.layers.3.self_attention.core_attention.scale_mask_softmax": 0.975,
            "module.encoder.layers.3.self_attention.core_attention.attention_dropout": 0.975,
            "module.encoder.layers.4.self_attention.core_attention.scale_mask_softmax": 0.96,
            "module.encoder.layers.4.self_attention.core_attention.attention_dropout": 0.96,
            "module.encoder.layers.5.self_attention.core_attention.scale_mask_softmax": 0.925,
            "module.encoder.layers.5.self_attention.core_attention.attention_dropout": 0.925,
        }
        default_correlation_tolerance = (
            0.9998 if new_model.config.autocast_dtype == torch.float32 else 0.99
        )  # 0.9999 correlation for final layer

        mask_t = mask.transpose(1, 0).contiguous()
        mask = mask[..., None]
        mask_t = mask_t[..., None]
        for module_name, (ori_cls_name, _, ori_output) in ori_outputs.items():
            new_module_name = nemo1_to_nemo2_biobert_key_mapping(
                module_name, new_model_prefix="module", te_mapping=USE_TE
            )
            if new_module_name == "module.language_model":
                new_module_name = "module.encoder"
            if new_module_name == "model":
                new_module_name = ""
            new_cls_name, _, new_output = new_outputs[new_module_name]
            if new_module_name == "" and module_name == "":
                new_output = new_output.transpose(0, 1).contiguous()
            if isinstance(ori_output, (tuple, list)) or isinstance(new_output, (tuple, list)):
                if isinstance(ori_output, (tuple, list)):
                    ori_output = [o for o in ori_output if o is not None]
                else:
                    ori_output = [ori_output]
                if isinstance(new_output, (tuple, list)):
                    new_output = [o for o in new_output if o is not None]
                else:
                    new_output = [new_output]
                assert type(ori_output) is type(new_output)
                assert len(ori_output) == len(new_output)
                for ori, new in zip(ori_output, new_output):
                    if ori is None and new is None:
                        continue
                    if ori is None or new is None:
                        assert False, f"One of the outputs is None, but the other is not. {ori}, {new}"
                    assert ori.shape == new.shape
                    if ori.shape[0:2] == (16, 3):
                        _mask = mask_t
                    elif ori.shape[0:2] == (3, 16):
                        _mask = mask
                    else:
                        _mask = None
                    assert_matrix_mape_below_value(
                        new,
                        ori,
                        mask=_mask,
                        max_mape=mape_tolerances.get(new_module_name, default_mape_tolerance),
                        eps=1e-1,
                        msg=f"Module: {new_module_name}",
                    )
                    assert_matrix_correlation_above_value(
                        new,
                        ori,
                        mask=_mask,
                        min_correlation=correlation_tolerances.get(new_module_name, default_correlation_tolerance),
                        msg=f"Module: {new_module_name}",
                    )
            else:
                if new_output.shape[0:2] == (16, 3):
                    _mask = mask_t
                elif new_output.shape[0:2] == (3, 16):
                    _mask = mask
                else:
                    _mask = None
                assert_matrix_mape_below_value(
                    new_output,
                    ori_output,
                    mask=_mask,
                    eps=1e-1,
                    max_mape=mape_tolerances.get(new_module_name, default_mape_tolerance),
                    msg=f"Module: {new_module_name}",
                )
                assert_matrix_correlation_above_value(
                    new_output,
                    ori_output,
                    mask=_mask,
                    min_correlation=correlation_tolerances.get(new_module_name, default_correlation_tolerance),
                    msg=f"Module: {new_module_name}",
                )


def _get_loss_from_model(model_config: GeneformerConfig, seed: int) -> float:
    """Shared test utility that we can use for a positive and negative control on the loss from our loaded checkpoint."""
    data_dir = Path(data_path)
    train_data_path = data_dir / "train"

    with (
        torch.inference_mode(),
        megatron_parallel_state_utils.distributed_model_parallel_state(seed),
        random_numpy_context(seed),
    ):
        preprocessor = GeneformerPreprocess(
            download_directory=train_data_path,
            medians_file_path=train_data_path / "medians.json",
            tokenizer_vocab_path=train_data_path / "geneformer.vocab",
        )
        match preprocessor.preprocess():
            case {"tokenizer": tokenizer, "median_dict": median_dict}:
                pass
            case _:
                assert False
        new_model = model_config.configure_model(tokenizer).eval().cuda()
        # normally handled by ptl precision plugin
        new_model = (
            Float16Module(new_model.config, new_model)
            if new_model.config.autocast_dtype in {torch.float16, torch.bfloat16}
            else new_model
        )

        # NOTE: a small change to randomization in the single-cell dataset could throw our test below off by a small amount
        #  maybe 0.02 or so, if the value is above that range then disable the 200 batch limit and check the global number
        #  going back to `n += 1` and `loss += F.cross_entropy(logits[loss_mask], target[loss_mask], reduction="mean")`
        #  for consistency with the old results. Then if those look good, redefine the target with our seeds and the
        #  updated dataset.
        from bionemo.geneformer.data.singlecell.datamodule import SingleCellDataModule

        micro_batch_size, devices = 8, 1

        data_module = SingleCellDataModule(
            train_dataset_path=data_path / "train",
            val_dataset_path=data_path / "val",
            test_dataset_path=data_path / "test",
            tokenizer=tokenizer,
            seq_length=2048,
            random_token_prob=0.1,
            median_dict=median_dict,
            micro_batch_size=micro_batch_size,
            global_batch_size=micro_batch_size * devices,
            mask_prob=0.15,
            mask_token_prob=0.8,
            seed=42,
            bypass_tokenizer_vocab=True,
        )

        limit_batches = 200
        data_module.trainer = mock.Mock()
        data_module.trainer.max_epochs = 1
        data_module.trainer.max_steps = 10
        data_module.trainer.val_check_interval = 2
        data_module.trainer.limit_val_batches = limit_batches
        data_module.trainer.limit_test_batches = limit_batches

        data_module.setup()
        dl = data_module.test_dataloader()

        loss = 0
        n = 0
        for i, batch in tqdm(enumerate(dl), total=len(dl)):
            # with torch.autocast(enabled=model_config.enable_autocast, dtype=model_config.autocast_dtype, device_type="cuda"):
            result = new_model(
                input_ids=batch["text"].cuda(),
                attention_mask=batch["attention_mask"].cuda(),
            )
            loss_mask = batch["loss_mask"].cuda()
            logits = result["token_logits"]
            target = batch["labels"].cuda()

            loss += F.cross_entropy(logits[loss_mask].float(), target[loss_mask], reduction="sum")
            n += loss_mask.sum()

            if limit_batches is not None and i + 1 >= limit_batches:
                break

        mean_loss: float = (loss / n).cpu().numpy().item()
    return mean_loss


def test_inference_loss_10m_released_checkpoint(geneformer_config: GeneformerConfig, seed: int = 42):
    """Test that we get a good loss when loading a bionemo1 checkpoint with a properly initialized config"""
    geneformer_config_logit = deepcopy(geneformer_config)
    # Set up the model to return logits and switch to the released 10M checkpoint
    geneformer_config_logit.set_hparam("return_only_hidden_states", False)  # return logits
    geneformer_config_logit.set_hparam(
        "nemo1_ckpt_path", nemo1_release_checkpoint_path
    )  # release checkpoint is important

    mean_loss = _get_loss_from_model(geneformer_config_logit, seed)

    # NOTE: the values in the table were from the average of averages of 8 sized batches
    # Experiment 1) loaded the 10M model and did the mean of mean loss with 8 sized batches
    #  this gives: 2.3558831214904785 vs 2.357126723703872, so we actually do better!
    # For NVIDIA employees see work here:
    #   https://docs.google.com/document/d/1CofamqHbQlp5U8SjmW7NR7PbTbF72Lj9L9xz1W5t3ZI/edit
    # Experiment 2)
    #  With a proper loss (sum/n) and limiting to 200 _random_ batches of size 8 for speed
    #  we get a similar range number of 2.368649959564209.
    #  a small change that has lower impact than the change between models is probably acceptable.
    #  the target is defined as described above for the 10M checkpoint based on our first pass
    #  of the megatron implementation. Since we manually passed experiment 1 this experiment
    #  will define our initial "golden value" test target.
    assert mean_loss < TARGET_MEAN_LOSS or mean_loss == pytest.approx(TARGET_MEAN_LOSS, abs=1e-2, rel=None)


def test_inference_loss_10m_nemo2_released_checkpoint(geneformer_config: GeneformerConfig, seed: int = 42):
    """Test that we get a good loss when loading a bionemo1 checkpoint with a properly initialized config"""
    geneformer_config_logit = deepcopy(geneformer_config)
    # Set up the model to return logits and switch to the released 10M checkpoint
    geneformer_config_logit.set_hparam("return_only_hidden_states", False)  # return logits
    geneformer_config_logit.set_hparam(
        "initial_ckpt_path", nemo2_release_checkpoint_path
    )  # release checkpoint is important

    mean_loss = _get_loss_from_model(geneformer_config_logit, seed)

    # NOTE: the values in the table were from the average of averages of 8 sized batches
    # Experiment 1) loaded the 10M model and did the mean of mean loss with 8 sized batches
    #  this gives: 2.3558831214904785 vs 2.357126723703872, so we actually do better!
    # For NVIDIA employees see work here:
    #   https://docs.google.com/document/d/1CofamqHbQlp5U8SjmW7NR7PbTbF72Lj9L9xz1W5t3ZI/edit
    # Experiment 2)
    #  With a proper loss (sum/n) and limiting to 200 _random_ batches of size 8 for speed
    #  we get a similar range number of 2.368649959564209.
    #  a small change that has lower impact than the change between models is probably acceptable.
    #  the target is defined as described above for the 10M checkpoint based on our first pass
    #  of the megatron implementation. Since we manually passed experiment 1 this experiment
    #  will define our initial "golden value" test target.
    assert mean_loss < TARGET_MEAN_LOSS or mean_loss == pytest.approx(TARGET_MEAN_LOSS, abs=1e-2, rel=None)


def test_inference_loss_10m_released_checkpoint_wrong_activation(geneformer_config: GeneformerConfig, seed: int = 42):
    """Test that when we use the wrong activation we get worse loss out of the same function we test for a positive
    signal. This acts as the negative control.
    """
    geneformer_config_logit = deepcopy(geneformer_config)
    # Set up the model to return logits and switch to the released 10M checkpoint
    geneformer_config_logit.set_hparam("return_only_hidden_states", False)  # return logits
    geneformer_config_logit.set_hparam(
        "nemo1_ckpt_path", nemo1_release_checkpoint_path
    )  # release checkpoint is important

    # introduce a breaking change with a future xfail as a negative control for our test
    geneformer_config_logit.set_hparam("activation_func", torch.nn.functional.relu)  # the model should be gelu
    geneformer_config_logit.set_hparam("bias_activation_fusion", False)  # this needs to be off for ReLu support

    mean_loss = _get_loss_from_model(geneformer_config_logit, seed)
    # In one run, this gave a mean_loss of 7.9! Very much broke the model.
    #  note that the model can be trained to work with relu and produces similar loss curves
    #  but the weights trained one way are not compatible with the other.
    # Our HF model was at 3, so 5 is pretty clearly out of expected range. This shows how
    #  sensitive the checkpoint is to a real change in the underlying function.
    #  Perhaps a future model is more robust, so if this value needs to come down we can
    #  do that.
    assert mean_loss > 5


def _train_model_get_ckpt(
    name: str,
    root_dir: Path,
    config: GeneformerConfig,
    n_steps_train: int,
    batch_size: int,
    peft: PEFT | None = None,
    lr: float = 5e-4,
) -> Tuple[Path, MetricTracker, nl.Trainer]:
    data_error_str = "Please download test data with:\n`python scripts/download_artifacts.py --models all --model_dir ./models --data all --data_dir ./ --verbose --source pbss`"
    data_dir = Path(data_path)
    train_data_path = data_dir / "train"
    val_data_path = data_dir / "val"
    if not nemo1_checkpoint_path.exists():
        raise FileNotFoundError(f"Could not find checkpoint at {nemo1_checkpoint_path}. {data_error_str}")
    if not train_data_path.exists():
        raise FileNotFoundError(f"Could not find train data at {train_data_path}. {data_error_str}")

    preprocessor = GeneformerPreprocess(
        download_directory=train_data_path,
        medians_file_path=train_data_path / "medians.json",
        tokenizer_vocab_path=train_data_path / "geneformer.vocab",
    )
    match preprocessor.preprocess():
        case {"tokenizer": tokenizer, "median_dict": median_dict}:
            pass
        case _:
            assert False

    data_module = SingleCellDataModule(
        tokenizer=tokenizer,
        median_dict=median_dict,
        train_dataset_path=str(val_data_path),  # Val has 3 samples, so this will result in good overfitting.
        val_dataset_path=str(val_data_path),
        test_dataset_path=str(val_data_path),
        random_token_prob=0.1,
        micro_batch_size=batch_size,
        global_batch_size=batch_size,
<<<<<<< HEAD
        bypass_tokenizer_vocab=True,
=======
        num_workers=0,
        persistent_workers=False,
>>>>>>> 41ef909d
    )

    checkpoint_callback = nl_callbacks.ModelCheckpoint(
        save_last=True,
        save_on_train_epoch_end=True,
        monitor="reduced_train_loss",  # TODO find out how to get val_loss logged and use "val_loss",
        every_n_train_steps=n_steps_train // 2,
        always_save_context=True,  # Enables the .nemo file-like checkpointing where all IOMixins are under SerDe
    )
    save_dir = root_dir / name
    tb_logger = TensorBoardLogger(save_dir=save_dir, name=name)
    # Setup the logger and train the model
    nemo_logger = NeMoLogger(
        log_dir=str(root_dir),
        name=name,
        tensorboard=tb_logger,
        ckpt=checkpoint_callback,
    )
    # Needed so that the trainer can find an output directory for the profiler
    # ckpt_path needs to be a string for SerDe
    optimizer = MegatronOptimizerModule(
        config=OptimizerConfig(
            lr=lr,
            optimizer="adam",
            use_distributed_optimizer=True,
            fp16=config.fp16,
            bf16=config.bf16,
        ),
        lr_scheduler=WarmupPolicyScheduler(
            max_steps=n_steps_train,
            # minimum learning rate is 1/100th of the initial learning rate, so eg lr=1e-3 -> min_lr=1e-5
            min_lr=lr / 100,
            warmup_steps=int(math.ceil(n_steps_train * 0.05)),
            interval="step",
            frequency=1,
        ),
    )
    module = biobert_lightning_module(config=config, tokenizer=tokenizer, optimizer=optimizer, model_transform=peft)

    strategy = nl.MegatronStrategy(
        tensor_model_parallel_size=1,
        pipeline_model_parallel_size=1,
        ddp="megatron",
        find_unused_parameters=True,
        always_save_context=True,
    )
    metric_tracker = MetricTracker(metrics_to_track_val=["loss"], metrics_to_track_train=["loss"])
    callbacks = [metric_tracker]
    if peft is not None:
        callbacks.append(ModelTransform())
    trainer = nl.Trainer(
        accelerator="gpu",
        devices=1,
        strategy=strategy,
        limit_val_batches=2,  # need to upsample to an integer limit
        limit_test_batches=2,  # need to upsample to an integer limit
        val_check_interval=n_steps_train // 2,
        max_steps=n_steps_train,
        num_nodes=1,
        log_every_n_steps=n_steps_train // 2,
        callbacks=callbacks,
        plugins=nl.MegatronMixedPrecision(precision=MODEL_PRECISION),
    )
    nllm.train(
        model=module,
        data=data_module,
        trainer=trainer,
        log=nemo_logger,
        resume=resume.AutoResume(
            resume_if_exists=True,  # Looks for the -last checkpoint to continue training.
            resume_ignore_no_checkpoint=True,  # When false this will throw an error with no existing checkpoint.
        ),
    )
    ckpt_dirpath = Path(checkpoint_callback.last_model_path.replace(".ckpt", ""))
    return ckpt_dirpath, metric_tracker, trainer


@pytest.mark.needs_gpu
def test_continue_from_checkpoint_geneformer(
    tmpdir, geneformer_config: GeneformerConfig, n_layers_test: int = 3, n_steps_train: int = 100, batch_size: int = 16
):
    base_geneformer_config = io.reinit(geneformer_config)  # generate a new copy by calling the cached init.

    # Modify both the variable and associated saved init hyper-param by calling config.mutate(...)
    base_geneformer_config.set_hparam("return_only_hidden_states", False)
    base_geneformer_config.set_hparam("nemo1_ckpt_path", None)
    base_geneformer_config.set_hparam("num_layers", n_layers_test)  # set to 3 layers
    base_geneformer_config.set_hparam("hidden_size", 128)
    base_geneformer_config.set_hparam("ffn_hidden_size", 256)
    # Turn off dropout for this quick test
    base_geneformer_config.set_hparam("attention_dropout", 0.0)
    base_geneformer_config.set_hparam("hidden_dropout", 0.0)
    # Re-initialize after manually updating hidden_size/ffn_hidden_size since so many other parameters
    #  are based off of these parameters and modified in post_init of the transformer config.
    base_geneformer_config = io.reinit(base_geneformer_config)
    assert base_geneformer_config.num_layers == n_layers_test
    assert base_geneformer_config.nemo1_ckpt_path is None
    assert not base_geneformer_config.return_only_hidden_states
    with megatron_parallel_state_utils.distributed_model_parallel_state(32):
        ckpt_path, initial_metrics, initial_trainer = _train_model_get_ckpt(
            name="test_experiment",
            root_dir=tmpdir / "pretrain",
            config=base_geneformer_config,
            n_steps_train=n_steps_train,
            batch_size=batch_size,
            lr=1e-4,  # smaller LR so smooth initial dip
        )
        weights_ckpt = ckpt_path / "weights"
        assert weights_ckpt.exists()
        assert weights_ckpt.is_dir()
        assert io.is_distributed_ckpt(weights_ckpt)
        assert initial_trainer.model.config.num_layers == n_layers_test
        # Make sure the loss dropped initially
        assert sum(initial_metrics.collection_train["loss"][:5]) > sum(initial_metrics.collection_train["loss"][-5:])
    with megatron_parallel_state_utils.distributed_model_parallel_state(43):
        # NOTE all other hparams will be pulled from this checkpoint.
        update_base_geneformer_config = GeneformerConfig(
            initial_ckpt_path=str(ckpt_path),
        )
        continue_checkpoint, continue_metrics, continue_trainer = _train_model_get_ckpt(
            name="test_experiment_continue",
            root_dir=tmpdir / "continue_training",  # new checkpoint will land in a subdir of this
            config=update_base_geneformer_config,  # same config as before since we are just continuing training
            n_steps_train=n_steps_train,
            batch_size=batch_size,
            lr=5e-4,  # Larger LR so loss dips faster after the first stage
        )
        weights_ckpt = ckpt_path / "weights"
        assert weights_ckpt.exists()
        assert weights_ckpt.is_dir()
        assert io.is_distributed_ckpt(weights_ckpt)
        assert continue_trainer.model.config.num_layers == n_layers_test
        # Make sure that loss is dropping at continue
        assert sum(continue_metrics.collection_train["loss"][:10]) > sum(
            continue_metrics.collection_train["loss"][-10:]
        )
        # Make sure the loss at the beginning of continue is a bit better than the end of initial
        assert sum(continue_metrics.collection_train["loss"][:10]) < sum(
            initial_metrics.collection_train["loss"][-10:]
        )


@pytest.mark.needs_gpu
def test_finetune_geneformer(
    tmpdir, geneformer_config: GeneformerConfig, n_layers_test: int = 3, n_steps_train: int = 100, batch_size: int = 16
):
    base_geneformer_config = io.reinit(geneformer_config)  # generate a new copy by calling the cached init.

    # Modify both the variable and associated saved init hyper-param by calling config.mutate(...)
    base_geneformer_config.set_hparam("return_only_hidden_states", False)
    base_geneformer_config.set_hparam("nemo1_ckpt_path", None)
    base_geneformer_config.set_hparam("num_layers", n_layers_test)  # set to 3 layers
    base_geneformer_config.set_hparam("hidden_size", 128)
    base_geneformer_config.set_hparam("ffn_hidden_size", 256)
    # Turn off dropout for this quick test
    base_geneformer_config.set_hparam("attention_dropout", 0.0)
    base_geneformer_config.set_hparam("hidden_dropout", 0.0)
    # Re-initialize after manually updating hidden_size/ffn_hidden_size since so many other parameters
    #  are based off of these parameters and modified in post_init of the transformer config.
    base_geneformer_config = io.reinit(base_geneformer_config)
    assert base_geneformer_config.num_layers == n_layers_test
    assert base_geneformer_config.nemo1_ckpt_path is None
    assert not base_geneformer_config.return_only_hidden_states
    with megatron_parallel_state_utils.distributed_model_parallel_state(32):
        ckpt_path, initial_metrics, initial_trainer = _train_model_get_ckpt(
            name="test_experiment",
            root_dir=tmpdir / "pretrain",
            config=base_geneformer_config,
            n_steps_train=n_steps_train,
            batch_size=batch_size,
            lr=5e-4,
        )
        weights_ckpt = ckpt_path / "weights"
        assert weights_ckpt.exists()
        assert weights_ckpt.is_dir()
        assert io.is_distributed_ckpt(weights_ckpt)
        assert initial_trainer.model.config.num_layers == n_layers_test
        # Make sure we're training
        assert sum(initial_metrics.collection_train["loss"][:10]) > sum(initial_metrics.collection_train["loss"][-10:])
    with megatron_parallel_state_utils.distributed_model_parallel_state(43):
        ft_geneformer_config = FineTuneSeqLenBioBertConfig(
            # All other hparams will be pulled from this checkpoint, aside from those in `override_parent_fields``
            initial_ckpt_path=str(ckpt_path),
        )
        simple_ft_checkpoint, simple_ft_metrics, ft_trainer = _train_model_get_ckpt(
            name="finetune_new_head",
            root_dir=tmpdir / "finetune_new_head",  # new checkpoint will land in a subdir of this
            config=ft_geneformer_config,  # same config as before since we are just continuing training
            n_steps_train=n_steps_train,
            batch_size=batch_size,
            lr=5e-3,
        )
        weights_ckpt = simple_ft_checkpoint / "weights"
        assert weights_ckpt.exists()
        assert weights_ckpt.is_dir()
        assert io.is_distributed_ckpt(weights_ckpt)
        assert ft_trainer.model.config.num_layers == n_layers_test
        assert sum(simple_ft_metrics.collection_train["loss"][:10]) > sum(
            simple_ft_metrics.collection_train["loss"][-10:]
        )


@pytest.mark.needs_gpu
@pytest.mark.skip(reason="PEFT currently broken with fusions activated.")
def test_finetune_geneformer_with_peft(
    tmpdir, geneformer_config: GeneformerConfig, n_layers_test: int = 3, n_steps_train: int = 100, batch_size: int = 16
):
    base_geneformer_config = io.reinit(geneformer_config)  # generate a new copy by calling the cached init.

    # Modify both the variable and associated saved init hyper-param by calling config.mutate(...)
    base_geneformer_config.set_hparam("return_only_hidden_states", False)
    base_geneformer_config.set_hparam("nemo1_ckpt_path", None)
    base_geneformer_config.set_hparam("num_layers", n_layers_test)  # set to 3 layers
    base_geneformer_config.set_hparam("hidden_size", 128)
    base_geneformer_config.set_hparam("ffn_hidden_size", 256)
    # Turn off dropout for this quick test
    base_geneformer_config.set_hparam("attention_dropout", 0.0)
    base_geneformer_config.set_hparam("hidden_dropout", 0.0)
    # Re-initialize after manually updating hidden_size/ffn_hidden_size since so many other parameters
    #  are based off of these parameters and modified in post_init of the transformer config.
    base_geneformer_config = io.reinit(base_geneformer_config)
    assert base_geneformer_config.num_layers == n_layers_test
    assert base_geneformer_config.nemo1_ckpt_path is None
    assert not base_geneformer_config.return_only_hidden_states
    with megatron_parallel_state_utils.distributed_model_parallel_state(32):
        ckpt_path, initial_metrics, initial_trainer = _train_model_get_ckpt(
            name="test_experiment",
            root_dir=tmpdir / "pretrain",
            config=base_geneformer_config,
            n_steps_train=n_steps_train,
            batch_size=batch_size,
            lr=5e-4,
        )
        weights_ckpt = ckpt_path / "weights"
        assert weights_ckpt.exists()
        assert weights_ckpt.is_dir()
        assert io.is_distributed_ckpt(weights_ckpt)
        assert initial_trainer.model.config.num_layers == n_layers_test
        assert sum(initial_metrics.collection_train["loss"][:10]) > sum(initial_metrics.collection_train["loss"][-10:])
    with megatron_parallel_state_utils.distributed_model_parallel_state(43):
        ft_geneformer_config = FineTuneSeqLenBioBertConfig(
            # All other hparams will be pulled from this checkpoint, aside from those in `override_parent_fields``
            initial_ckpt_path=str(ckpt_path),
        )
        peft = LoRAForGeneFormerTokenRegressor()
        simple_ft_checkpoint, simple_ft_metrics, ft_trainer = _train_model_get_ckpt(
            name="finetune_new_head",
            root_dir=tmpdir / "finetune_new_head",  # new checkpoint will land in a subdir of this
            config=ft_geneformer_config,  # same config as before since we are just continuing training
            n_steps_train=n_steps_train,
            batch_size=batch_size,
            peft=peft,
            lr=5e-3,
        )
        weights_ckpt = simple_ft_checkpoint / "weights"
        assert weights_ckpt.exists()
        assert weights_ckpt.is_dir()
        assert io.is_distributed_ckpt(weights_ckpt)
        assert ft_trainer.model.config.num_layers == n_layers_test
        assert sum(simple_ft_metrics.collection_train["loss"][:10]) > sum(
            simple_ft_metrics.collection_train["loss"][-10:]
        )

        model = ft_trainer.model[0].module.module.module
        assert all(not p.requires_grad for p in model.embedding.parameters())
        assert all(not p.requires_grad for name, p in model.encoder.named_parameters() if "adapter" not in name)
        assert all(p.requires_grad for name, p in model.encoder.named_parameters() if "adapter" in name)
        assert all(p.requires_grad for p in model.regression_head.parameters())<|MERGE_RESOLUTION|>--- conflicted
+++ resolved
@@ -814,12 +814,9 @@
         random_token_prob=0.1,
         micro_batch_size=batch_size,
         global_batch_size=batch_size,
-<<<<<<< HEAD
         bypass_tokenizer_vocab=True,
-=======
         num_workers=0,
         persistent_workers=False,
->>>>>>> 41ef909d
     )
 
     checkpoint_callback = nl_callbacks.ModelCheckpoint(
