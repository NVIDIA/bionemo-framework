--- conflicted
+++ resolved
@@ -163,9 +163,6 @@
         assert val_consumed_stop == 0
         assert val_consumed_go == 0
         assert train_consumed_stop == 0
-<<<<<<< HEAD
-        assert train_consumed_go > 0
-=======
         assert train_consumed_go > 0
 
     # Delete the following lines once we've merged the rest of the geneformer fixes.
@@ -198,5 +195,4 @@
     def test_stop_and_go_consistency(self, callback_type):
         if callback_type == testing_callbacks.TrainOutputCallback:
             pytest.xfail("Outputs are currently inconsistent in Geneformer.")
-        super().test_stop_and_go_consistency_with_uneven_validation_sizes(callback_type)
->>>>>>> 5af5dd6f
+        super().test_stop_and_go_consistency_with_uneven_validation_sizes(callback_type)