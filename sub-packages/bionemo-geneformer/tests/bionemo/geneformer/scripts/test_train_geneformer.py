# SPDX-FileCopyrightText: Copyright (c) 2024 NVIDIA CORPORATION & AFFILIATES. All rights reserved.
# SPDX-License-Identifier: LicenseRef-Apache2
#
# Licensed under the Apache License, Version 2.0 (the "License");
# you may not use this file except in compliance with the License.
# You may obtain a copy of the License at
#
#     http://www.apache.org/licenses/LICENSE-2.0
#
# Unless required by applicable law or agreed to in writing, software
# distributed under the License is distributed on an "AS IS" BASIS,
# WITHOUT WARRANTIES OR CONDITIONS OF ANY KIND, either express or implied.
# See the License for the specific language governing permissions and
# limitations under the License.

import os
import shlex
import subprocess
from pathlib import Path
from typing import Dict

import pytest
from lightning.fabric.plugins.environments.lightning import find_free_network_port

from bionemo.core.data.load import load
from bionemo.geneformer.scripts.train_geneformer import get_parser, main
from bionemo.llm.model.biobert.transformer_specs import BiobertSpecOption
from bionemo.llm.utils.datamodule_utils import parse_kwargs_to_arglist
from bionemo.testing import megatron_parallel_state_utils


@pytest.fixture
def data_path() -> Path:
    """Gets the path to the directory with with cellx small dataset in Single Cell Memmap format.
    Returns:
        A Path object that is the directory with the specified test data.
    """
    return load("single_cell/testdata-20241203") / "cellxgene_2023-12-15_small_processed_scdl"


def test_bionemo2_rootdir(data_path):
    assert data_path.exists(), "Could not find test data directory."
    assert data_path.is_dir(), "Test data directory is supposed to be a directory."


def test_main_runs(tmpdir, data_path):
    result_dir = Path(tmpdir.mkdir("results"))

    with megatron_parallel_state_utils.distributed_model_parallel_state():
        main(
            data_dir=data_path,
            num_nodes=1,
            devices=1,
            seq_length=128,
            result_dir=result_dir,
            wandb_project=None,
            wandb_offline=True,
            num_steps=5,
            limit_val_batches=1,
            val_check_interval=2,
            num_dataset_workers=0,
            biobert_spec_option=BiobertSpecOption.bert_layer_local_spec,
            lr=1e-4,
            micro_batch_size=2,
            accumulate_grad_batches=2,
            cosine_rampup_frac=0.01,
            cosine_hold_frac=0.01,
            precision="bf16-mixed",
            experiment_name="test_experiment",
            resume_if_exists=False,
            create_tensorboard_logger=False,
<<<<<<< HEAD
            skip_unrecognized_vocab_in_dataset=True,
=======
            num_layers=2,
            num_attention_heads=2,
            hidden_size=4,
            ffn_hidden_size=4 * 2,
>>>>>>> 1c086b5f
        )

    assert (result_dir / "test_experiment").exists(), "Could not find test experiment directory."
    assert (result_dir / "test_experiment").is_dir(), "Test experiment directory is supposed to be a directory."
    children = list((result_dir / "test_experiment").iterdir())
    assert len(children) == 1, f"Expected 1 child in test experiment directory, found {children}."
    uq_rundir = children[0]  # it will be some date.
    assert (
        result_dir / "test_experiment" / uq_rundir / "checkpoints"
    ).exists(), "Could not find test experiment checkpoints directory."
    assert (
        result_dir / "test_experiment" / uq_rundir / "checkpoints"
    ).is_dir(), "Test experiment checkpoints directory is supposed to be a directory."
    assert (
        result_dir / "test_experiment" / uq_rundir / "nemo_log_globalrank-0_localrank-0.txt"
    ).is_file(), "Could not find experiment log."


def test_throws_tok_not_in_vocab_error(tmpdir, data_path):
    result_dir = Path(tmpdir.mkdir("results"))
    with pytest.raises(ValueError) as error_info:
        with megatron_parallel_state_utils.distributed_model_parallel_state():
            main(
                data_dir=data_path,
                num_nodes=1,
                devices=1,
                seq_length=128,
                result_dir=result_dir,
                wandb_project=None,
                wandb_offline=True,
                num_steps=55,
                limit_val_batches=1,
                val_check_interval=1,
                num_dataset_workers=0,
                biobert_spec_option=BiobertSpecOption.bert_layer_local_spec,
                lr=1e-4,
                micro_batch_size=2,
                accumulate_grad_batches=2,
                cosine_rampup_frac=0.01,
                cosine_hold_frac=0.01,
                precision="bf16-mixed",
                experiment_name="test_experiment",
                resume_if_exists=False,
                create_tensorboard_logger=False,
                skip_unrecognized_vocab_in_dataset=False,
            )

    assert "not in the tokenizer vocab." in str(error_info.value)


def test_pretrain_cli(tmpdir, data_path):
    result_dir = Path(tmpdir.mkdir("results"))
    open_port = find_free_network_port()
    # NOTE: if you need to change the following command, please update the README.md example.
    cmd_str = f"""train_geneformer     \
    --data-dir {data_path}     \
    --result-dir {result_dir}     \
    --experiment-name test_experiment     \
    --num-gpus 1  \
    --num-nodes 1 \
    --val-check-interval 2 \
    --num-dataset-workers 0 \
    --num-steps 5 \
    --seq-length 128 \
    --limit-val-batches 2 \
    --micro-batch-size 2 \
    --accumulate-grad-batches 2 \
<<<<<<< HEAD
=======
    --num-layers 2 \
    --num-attention-heads 2 \
    --hidden-size 4 \
    --ffn-hidden-size 8
>>>>>>> 1c086b5f
    """.strip()
    env = dict(**os.environ)  # a local copy of the environment
    env["MASTER_PORT"] = str(open_port)
    cmd = shlex.split(cmd_str)
    result = subprocess.run(
        cmd,
        cwd=tmpdir,
        env=env,
        capture_output=True,
    )
    assert result.returncode == 0, f"Pretrain script failed: {cmd_str}"
    assert (result_dir / "test_experiment").exists(), "Could not find test experiment directory."


@pytest.fixture(scope="function")
def required_args_reference() -> Dict[str, str]:
    """
    This fixture provides a dictionary of required arguments for the pretraining script.

    It includes the following keys:
    - data_dir: The path to the data directory.

    Returns:
        A dictionary with the required arguments for the pretraining script.
    """
    return {
        "data_dir": "path/to/cellxgene_2023-12-15_small",
    }


def test_required_data_dir(required_args_reference):
    """
    Test data_dir is required.

    Args:
        required_args_reference (Dict[str, str]): A dictionary with the required arguments for the pretraining script.
    """
    required_args_reference.pop("data_dir")
    arglist = parse_kwargs_to_arglist(required_args_reference)
    parser = get_parser()
    with pytest.raises(SystemExit):
        parser.parse_args(arglist)


#### test expected behavior on parser ####
@pytest.mark.parametrize("limit_val_batches", [0.1, 0.5, 1.0])
def test_limit_val_batches_is_float(required_args_reference, limit_val_batches):
    """
    Test whether limit_val_batches can be parsed as a float.

    Args:
        required_args_reference (Dict[str, str]): A dictionary with the required arguments for the pretraining script.
        limit_val_batches (float): The value of limit_val_batches.
    """
    required_args_reference["limit_val_batches"] = limit_val_batches
    arglist = parse_kwargs_to_arglist(required_args_reference)
    parser = get_parser()
    parser.parse_args(arglist)


@pytest.mark.parametrize("limit_val_batches", ["0.1", "0.5", "1.0"])
def test_limit_val_batches_is_float_string(required_args_reference, limit_val_batches):
    """
    Test whether limit_val_batches can be parsed as a string of float.

    Args:
        required_args_reference (Dict[str, str]): A dictionary with the required arguments for the pretraining script.
        limit_val_batches (float): The value of limit_val_batches.
    """
    required_args_reference["limit_val_batches"] = limit_val_batches
    arglist = parse_kwargs_to_arglist(required_args_reference)
    parser = get_parser()
    parser.parse_args(arglist)


@pytest.mark.parametrize("limit_val_batches", [None, "None"])
def test_limit_val_batches_is_none(required_args_reference, limit_val_batches):
    """
    Test whether limit_val_batches can be parsed as none.

    Args:
        required_args_reference (Dict[str, str]): A dictionary with the required arguments for the pretraining script.
    """
    required_args_reference["limit_val_batches"] = limit_val_batches
    arglist = parse_kwargs_to_arglist(required_args_reference)
    parser = get_parser()
    args = parser.parse_args(arglist)
    assert args.limit_val_batches is None


@pytest.mark.parametrize("limit_val_batches", [1, 2])
def test_limit_val_batches_is_int(required_args_reference, limit_val_batches):
    """
    Test whether limit_val_batches can be parsed as integer.

    Args:
        required_args_reference (Dict[str, str]): A dictionary with the required arguments for the pretraining script.
        limit_val_batches (int): The value of limit_val_batches.
    """
    required_args_reference["limit_val_batches"] = limit_val_batches
    arglist = parse_kwargs_to_arglist(required_args_reference)
    parser = get_parser()
    parser.parse_args(arglist)<|MERGE_RESOLUTION|>--- conflicted
+++ resolved
@@ -69,14 +69,11 @@
             experiment_name="test_experiment",
             resume_if_exists=False,
             create_tensorboard_logger=False,
-<<<<<<< HEAD
             skip_unrecognized_vocab_in_dataset=True,
-=======
             num_layers=2,
             num_attention_heads=2,
             hidden_size=4,
             ffn_hidden_size=4 * 2,
->>>>>>> 1c086b5f
         )
 
     assert (result_dir / "test_experiment").exists(), "Could not find test experiment directory."
@@ -144,13 +141,10 @@
     --limit-val-batches 2 \
     --micro-batch-size 2 \
     --accumulate-grad-batches 2 \
-<<<<<<< HEAD
-=======
     --num-layers 2 \
     --num-attention-heads 2 \
     --hidden-size 4 \
     --ffn-hidden-size 8
->>>>>>> 1c086b5f
     """.strip()
     env = dict(**os.environ)  # a local copy of the environment
     env["MASTER_PORT"] = str(open_port)
