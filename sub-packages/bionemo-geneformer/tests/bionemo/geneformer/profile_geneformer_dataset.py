--- conflicted
+++ resolved
@@ -104,13 +104,7 @@
         random_integers = [random.randint(0, self.length - 1) for _ in range(num_indices)]
         for i in random_integers:
             index = EpochIndex(idx=i, epoch=0)
-<<<<<<< HEAD
-            # self.ds.scdl.get_row(index.idx)
-            # self.ds.scdl.get_row(index.idx, return_features=True)
-            self.ds.scdl.get_row(index.idx, return_features=True, feature_vars=["feature_id"])
-=======
             self.ds.scdl.get_row(index.idx, return_features=True)  # , feature_vars=["feature_id"])
->>>>>>> 6831d3d4
         return 0
 
     def iterate_train(self):
@@ -142,8 +136,7 @@
 
     def get_first_item(self):
         """Get first item."""
-        return self.ds.lookup_cell_by_idx(0)
-        # return self.ds.__getitem__(0)
+        return self.ds.__getitem__(0)
 
     def get_last_item(self):
         """Get last item."""
@@ -156,11 +149,7 @@
     def stress_test_item(self):
         """Stress test get item."""
         random.seed(42)
-<<<<<<< HEAD
         random_integers = [random.randint(0, self.length - 1) for _ in range(500)]
-=======
-        random_integers = [random.randint(0, self.length) for _ in range(5_000)]
->>>>>>> 6831d3d4
         for i in random_integers:
             self.ds.__getitem__(i)
         return 0
@@ -168,11 +157,7 @@
     def stress_test_get_indices(self, num_indices):
         """Stress test get indices."""
         random.seed(42)
-<<<<<<< HEAD
-        random_integers = [random.randint(0, self.length - 1) for _ in range(1000)]
-=======
         random_integers = [random.randint(0, self.length - 1) for _ in range(num_indices)]
->>>>>>> 6831d3d4
         for i in random_integers:
             self.ds.lookup_cell_by_idx(i)
         return
@@ -212,15 +197,9 @@
     results_dict["Geneformer Dataset Get First Item (s)"] = geneformer_metrics_new.get_first_item()[1]
     results_dict["Geneformer Dataset Get Middle Item (s)"] = geneformer_metrics_new.get_middle_item()[1]
     results_dict["Geneformer Dataset Get Last Item (s)"] = geneformer_metrics_new.get_last_item()[1]
-<<<<<<< HEAD
-    results_dict["Geneformer Dataset Get Indices (s)"] = geneformer_metrics_new.stress_test_get_indices()[1]
+    results_dict["Geneformer Dataset Get Indices (s)"] = geneformer_metrics_new.stress_test_get_indices(1000)[1]
     results_dict["Geneformer Dataset Get Items (s)"] = geneformer_metrics_new.stress_test_item()[1]
     results_dict["Geneformer Dataset Get Items (s)"] = geneformer_metrics_new.iterate_train()[1]
-=======
-    results_dict["Geneformer Dataset Get Indices (s)"] = geneformer_metrics_new.stress_test_get_indices(num_indices)[1]
-
-    # results_dict["Geneformer Dataset Get Items (s)"] = geneformer_metrics_new.stress_test_item()[1]
->>>>>>> 6831d3d4
 
     geneformer_metrics_old = OldGeneformerDatasetMetrics(
         data_dir=old_data_path,
@@ -233,15 +212,8 @@
     results_dict["Old Geneformer Dataset Get First Item (s)"] = geneformer_metrics_old.get_first_item()[1]
     results_dict["Old Geneformer Dataset Get Middle Item (s)"] = geneformer_metrics_old.get_middle_item()[1]
     results_dict["Old Geneformer Dataset Get Last Item (s)"] = geneformer_metrics_old.get_last_item()[1]
-<<<<<<< HEAD
-    results_dict["Old Geneformer Dataset Get Indices (s)"] = geneformer_metrics_old.stress_test_get_indices()[1]
+    results_dict["Old Geneformer Dataset Get Indices (s)"] = geneformer_metrics_old.stress_test_get_indices(1000)[1]
     results_dict["Old Geneformer Dataset Get Items (s)"] = geneformer_metrics_old.stress_test_item()[1]
     results_dict["Geneformer Dataset Get Items (s)"] = geneformer_metrics_old.iterate_train()[1]
-=======
-    results_dict["Old Geneformer Dataset Get Indices (s)"] = geneformer_metrics_old.stress_test_get_indices(
-        num_indices
-    )[1]
-    # results_dict["Old Geneformer Dataset Get Items (s)"] = geneformer_metrics_old.stress_test_item()[1]
->>>>>>> 6831d3d4
     df = pd.DataFrame([results_dict])
     df.to_csv("full_runtime.csv")