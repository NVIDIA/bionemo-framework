# SPDX-FileCopyrightText: Copyright (c) 2024 NVIDIA CORPORATION & AFFILIATES. All rights reserved.
# SPDX-License-Identifier: LicenseRef-Apache2
#
# Licensed under the Apache License, Version 2.0 (the "License");
# you may not use this file except in compliance with the License.
# You may obtain a copy of the License at
#
#     http://www.apache.org/licenses/LICENSE-2.0
#
# Unless required by applicable law or agreed to in writing, software
# distributed under the License is distributed on an "AS IS" BASIS,
# WITHOUT WARRANTIES OR CONDITIONS OF ANY KIND, either express or implied.
# See the License for the specific language governing permissions and
# limitations under the License.

<<<<<<< HEAD
from typing import Any, Callable, Generic, Iterable, Iterator, List, Optional, Sequence, Tuple, TypeVar, Union
=======
from typing import Any, Callable, Generic, Iterable, Iterator, List, Literal, Optional, Sequence, Tuple, TypeVar, Union
>>>>>>> a1ef9bac

import lightning.pytorch as pl
import torch.distributed
import torchmetrics.text
from megatron.core import parallel_state
from megatron.core.optimizer.optimizer_config import OptimizerConfig
from nemo.lightning import io as nlio
from nemo.lightning.megatron_parallel import (
    DataT,
    MegatronLossReduction,
    ReductionT,
)
from nemo.lightning.pytorch.optim import MegatronOptimizerModule
from torch import Tensor

from bionemo.core.model.config import BionemoTrainableModelConfig
from bionemo.llm.api import MegatronLossType, MegatronModelType
<<<<<<< HEAD
from bionemo.llm.data.collate import MLM_LOSS_IGNORE_INDEX
=======
>>>>>>> a1ef9bac


__all__: Sequence[str] = (
    "get_dtype_device",
    "batch_collator",
    "PassthroughLossReduction",
    "LightningPassthroughPredictionMixin",
    "BionemoLightningModule",
    "default_megatron_optimizer",
)


T = TypeVar("T")
BatchT = TypeVar("BatchT")


def some_first(seq: Iterable[Optional[T]]) -> T:
    """Returns the first non-None value from the sequence or fails"""  # noqa: D415
    for s in seq:
        if s is not None:
            return s
    raise ValueError("non-None value not found")


def get_dtype_device(torch_object) -> Tuple[torch.dtype, torch.device]:  # noqa: D103
    match torch_object:
        case []:
            raise ValueError("Looking up dtype on an empty list")
        case {**data} if not data:
            raise ValueError("Looking up dtype on an empty dict")
        case Tensor(dtype=dtype, device=device):
            return dtype, device
        case torch.nn.Module() as m:
            try:
                p = next(m.parameters())
            except StopIteration as e:
                raise ValueError("Cannot get dtype on a torch module with no parameters.") from e
            return p.dtype, p.device
        case dict(keys=_, values=values):
            val = some_first(values())
            return get_dtype_device(val)
        case list() as l:
            val = some_first(l)
            return get_dtype_device(val)
        case _:
            raise TypeError("Got something we didnt expect")


# NOTE(SKH): These types are all wrong, but are close. The inner type must always be a Tensor, but the outer container should be generic.
def batch_collator(
    batches: Optional[Union[Tuple[ReductionT], List[ReductionT]]],
    batch_dim: int = 0,
    batch_dim_key_defaults: dict[str, int] = {"token_logits": 1},
) -> Optional[ReductionT]:
    """Takes a sequence of batches and collates them into a single batch.

        This is distinct from the standard pytorch default_collator since it does
        not add the batch dimension, it's assumed the batch
        dimension is already present in the input, as would be the case when
        parallelizing across minibatches.

    IMPORTANT: The underlying data primitive _must_ be a torch Tensor. The input to this function is a recurisve type,
    there can be any amount of nesting between dictionaries, tuples, and lists, as long as the inner type is a n-d Tensor.

    Examples:
        Outer container = Dict:
            [{'a': Tensor([1]), 'b': Tensor([2])}, {'a': Tensor([2]), 'b': Tensor([3])}] -> {'a': Tensor([1, 2]), 'b': Tensor([2, 3])}
        Outer container = List:
            [[Tensor([1]), Tensor([2])], [Tensor([2]), Tensor([3])]] -> [Tensor([1, 2]), Tensor([2, 3])]
        Outer container = Tuple:
            ([Tensor([1]), Tensor([2])], [Tensor([2]), Tensor([3])]) -> (Tensor([1, 2]), Tensor([2, 3]))

    Args:
        batches (Optional[Sequence[ReductionT]]): sequence of batches to collate into a single batch.
        batch_dim: If you know that the batch dim for the batch you are concatenating is not the 0th dimension (for
            example it is sequence first) then supply that dimension.
        batch_dim_key_defaults (dictionary of keys to integers): If your batch is a dictionary and you know that some
            keys have non-standard (0) batch dimensions, supply those here. By default "token_logits" has batch dim 1
            and otherwise all keys are assumed to have batch dim 0.

    Returns:
        A single batch of the same type as the elements of your input sequence.
    """
    match batches:
        # Handle base-cases for batch concatenation, either a list of None or a list of tensors
        case [None, *_]:
            return None
        case [Tensor(), *_]:
            return torch.cat(batches, dim=batch_dim)
        # Next 3 calls are the recursive calls into the sub-structures of the batch. We handle dictionaries, tuples, and lists
        case [dict(), *_]:
            return {
                key: batch_collator(
                    [batch[key] for batch in batches],
                    batch_dim=batch_dim_key_defaults.get(key, 0),
                    batch_dim_key_defaults=batch_dim_key_defaults,
                )
                for key in batches[0]
            }
        case [tuple(), *_]:
            return tuple(
                batch_collator(
                    [batch[i] for batch in batches], batch_dim=batch_dim, batch_dim_key_defaults=batch_dim_key_defaults
                )
                for i in range(len(batches[0]))
            )
        case [list(), *_]:
            return [
                batch_collator(
                    [batch[i] for batch in batches], batch_dim=batch_dim, batch_dim_key_defaults=batch_dim_key_defaults
                )
                for i in range(len(batches[0]))
            ]
        # Final cases shouldn't happen, an empty sequence (no batches), or "other".
        case []:
            raise ValueError("Cannot process an empty sequence")
        case _:
            raise ValueError("Unsupported input structure in batch_collator")


# TODO(@jstjohn): Properly use the Generic for DataT and ReductionT usage. Define our own batch/output types.
# TODO(@skothenhill): Re-think the generics here- the way that `batch_collator` is expressed, `batches` should be a recursive generic type.
class PassthroughLossReduction(MegatronLossReduction, Generic[DataT]):
    """A workaround for nemo/megatron to perform inference.

    Internally in NeMo2.0 the forward step is always expected to return a loss reduction class, and forward is
    expected to return a loss. This class hijacks that mechanism to instead pass through the forward output unperturbed
    as the loss (to enable inference in the predict step), and then the reduce method is used to collate the batch of
    forward outputs into a single batch. This supports the model forward output being a tensor, dict, tuple, or list of
    tensors. The inner type _must always be a Tensor_.
    """

    def forward(self, batch: DataT, forward_out: DataT) -> Tuple[Tensor, DataT]:
        """Passes through the `forward_out` value as the 2nd tuple element.

        Args:
            batch: The batch of data that was passed through the model to generate output. NOTE: this value is ignored.
            forward_out: The output from your model's forward pass.

        Returns:
            A tuple containing the loss tensor (dummy in this case) and the forward output (unmodified).
        """
        return torch.zeros((1, 1)), forward_out

    def reduce(self, forward_out: List[DataT]) -> DataT:
        """Collates list of model's outputs into a single output."""
        return batch_collator(forward_out)


class LightningPassthroughPredictionMixin:
    """A mixin that allows your model to do inference on the predict step by hijacking nemo's loss reduction mechanism."""

    def predict_loss_reduction(self) -> PassthroughLossReduction:
        """For the predict step, pass through the forward pass output."""
        return PassthroughLossReduction()


ForwardStep = Callable[[MegatronModelType, DataT], DataT]
"""Megatron-compatible forward pass function.
"""

DataStep = Callable[[Iterator[DataT]], DataT]
"""Batches together an iterator of individual examples.

Necessary for compatability with Megatron. This function type is similiar to the collate function of PyTorch.

A `DataStep` function takes an iterator over individual examples. Each example may be a tensor, sequence of tensors,
or a set of named tensors (provided as a `dict` mapping `str` names to each `Tensor`). Each iteration must
yield the same type.

The output of this function will mirror the same structure of each yielded example. It will be a concatenation of all
of the examples in the iterator.
"""


class BionemoLightningModule(
    Generic[MegatronModelType, MegatronLossType],
    pl.LightningModule,
    nlio.IOMixin,
    nlio.ConnectorMixin,
    LightningPassthroughPredictionMixin,
):
    """Reusable PyTorch Lightning module for Megatron models that is compatible with NeMo's conventions."""

    def __init__(
        self,
        config: BionemoTrainableModelConfig[MegatronModelType, MegatronLossType],
        forward_step: ForwardStep,
        data_step: DataStep,
        optimizer: MegatronOptimizerModule,
        model_transform: Optional[Callable[[MegatronModelType], MegatronModelType]] = None,
        log_train_ppl: bool = False,
        log_val_ppl: bool = False,
        **model_construct_args,
    ) -> None:
        """Constructor.

        Args:
            config: Serializable configuration object that allows one to construct a new model instance and loss
                function. Necessary for Megatron-based training as the model itself cannot be serialized and
                distributed to nodes. Instead, we serialize the procedure for making the model and distribute that.
            forward_step: Performs forward pass using the model and a batch of data.
            data_step: Custom batch-creating function for the model.
            optimizer: Megatron-compatible distributed optimizer instance. Defaults to using ADAM with a 1e-4 learning
                rate.
            model_construct_args: Optional. Any arguments necessary to construct the model in the `config`'s
                `configure_model` method.
            model_transform: Optional. The model transform function.
            log_train_ppl (bool): Log training perplexity.
            log_val_ppl (bool): Log validation perplexity.
            **model_construct_args: Optional. Arguments necessary for the supplied model configuration's
                `configure_model` method, which will make an instance of the model.
        """
        super().__init__()
        self.config = config
        self.module_construct_args: Optional[dict[str, Any]] = model_construct_args
        # ***must** be set up in configure_model() -- megatron constraint
        # also, must be called `module`: nemo expects the actual model to be stored this way
        self.module: Optional[MegatronModelType] = None
        self.loss_reduction_class: type[MegatronLossType] = config.get_loss_reduction_class()
        self.optim = optimizer
        self.optim.connect(self)  # This will bind the `configure_optimizers` method
        self._data_step = data_step
        self._forward_step = forward_step
        self.model_transform = model_transform

<<<<<<< HEAD
        # torchmetrics must init here for fiddle serialization
        self.train_ppl = torchmetrics.text.Perplexity(ignore_index=MLM_LOSS_IGNORE_INDEX) if log_train_ppl else None
        self.valid_ppl = torchmetrics.text.Perplexity(ignore_index=MLM_LOSS_IGNORE_INDEX) if log_val_ppl else None
=======
        # configure metrics
        self.train_metric = self.config.train_metric.get_instance() if self.config.train_metric else None
        self.valid_metric = self.config.valid_metric.get_instance() if self.config.valid_metric else None
>>>>>>> a1ef9bac

    def configure_model(self) -> None:
        """Updates internal state: instantiates the model from the object's config, assigns to `model` attribute.

        NOTE: this method is idempotent; successive calls have no effect. The model is only initialized once.

        Raises:
            ValueError iff the internal config's configure_model method returns None.
        """
        if self.module is None:
            model: MegatronModelType = (
                self.config.configure_model(**self.module_construct_args)
                if self.module_construct_args is not None
                else self.config.configure_model()
            )
            self.module = model

        if self.module is None:
            raise ValueError("Invalid semantics: configure_model method **MUST** initialize the model.")

    def is_on_logging_device(self):
        """Return True if last stage of pipeline parallel and first tensor parallel rank."""
        return parallel_state.is_pipeline_last_stage() and parallel_state.get_tensor_model_parallel_rank() == 0

    def forward(self, *args, **kwargs) -> DataT:
        """Call the forward method of the underlying model, and return whatever it outputs."""
        # safe to do because configure_model is idempotent
        self.configure_model()
        assert self.module is not None, "ERROR: configure_model() method has been incorrectly overridden!"
        prediction = self.module(*args, **kwargs)  # for now just pass through to the underlying model
        return prediction

    def data_step(self, dataloader_iter: Iterator[DataT]) -> DataT:  # noqa: D102
        return self._data_step(dataloader_iter)

    def forward_step(self, batch) -> Tensor:
        """Megatron-required: the training forward step for the model, which is required to produce the loss.

        Normally, the forward pass of a model means its inference. Loss is computed using the predictions
        from the forward pass against labels. Megatron unfortunately conflates these two different concepts
        and instead has models "forward" method produce the loss. See the Megatron docs for details:
        https://github.com/NVIDIA/Megatron-LM/blob/main/megatron/core/pipeline_parallel/schedules.py#L170

        To get actual predictions, use the :func:`forward` method instead.
        """
        # safe to do because configure_model is idempotent
        self.configure_model()
        assert self.module is not None
        return self._forward_step(self.module, batch)

    def update_metric(
        self, batch, outputs, metric, task: Literal["pretraining", "classification", "regression"]
    ) -> None:
        """Update metric for logging."""
        match task:
            case "pretraining":
                logits = outputs["token_logits"].detach().transpose(0, 1)  #  [s, b, v] -> [b, s, v]
                metric(logits, batch["labels"])
            case "classification":
                classification_output = outputs["classification_output"]
                num_classes = classification_output.shape[-1]
                metric(
                    classification_output.reshape(-1, num_classes),
                    batch["labels"].reshape(-1),
                )
            case "regression":
                regression_output = outputs["regression_output"]
                metric(regression_output, batch["labels"])
            case _:
                raise NotImplementedError(f"unrecognized task {task}")

    def training_step(self, batch, batch_idx: Optional[int] = None) -> Tensor:
        """In mcore the loss-function is part of the forward-pass when labels are provided."""
        outputs = self.forward_step(batch)
<<<<<<< HEAD
        logits = outputs["token_logits"].detach().transpose(0, 1).clone()  #  [s, b, v] -> [b, s, v]

        if self.train_ppl is not None:
            if self.is_on_logging_device():
                self.train_ppl(logits, batch["labels"])

            self.log("train_ppl", self.train_ppl, on_step=True, on_epoch=False, prog_bar=True)
=======
        if self.train_metric is not None:
            if self.is_on_logging_device():
                self.update_metric(batch, outputs, self.train_metric, self.config.train_metric.task)

            self.log(
                self.config.train_metric.metric_name,
                self.train_metric,
                on_step=True,
                on_epoch=False,
                prog_bar=True,
            )
>>>>>>> a1ef9bac

        return outputs

    def validation_step(self, batch, batch_idx: Optional[int] = None) -> Tensor:
        """In mcore the loss-function is part of the forward-pass when labels are provided."""
        outputs = self.forward_step(batch)
<<<<<<< HEAD
        logits = outputs["token_logits"].detach().transpose(0, 1).clone()  #  [s, b, v] -> [b, s, v]

        if self.valid_ppl is not None and self.is_on_logging_device():
            self.valid_ppl.update(logits, batch["labels"])
=======
        if self.valid_metric is not None and self.is_on_logging_device():
            self.update_metric(batch, outputs, self.valid_metric, self.config.valid_metric.task)
>>>>>>> a1ef9bac

        return outputs

    def predict_step(self, batch, batch_idx: Optional[int] = None) -> Tensor:
        """Alias for forward_step."""
        if len(batch) == 0:
            return
        return self.forward_step(batch)

    def training_loss_reduction(self) -> MegatronLossType:
        """This is the function that takes batch['loss_mask'] and the logits output by the model and reduces the loss."""
        return self.loss_reduction_class()

    def validation_loss_reduction(self) -> MegatronLossType:  # noqa: D102
        return self.loss_reduction_class(validation_step=True)

    def test_loss_reduction(self) -> MegatronLossType:  # noqa: D102
        return self.loss_reduction_class(validation_step=True)

    def on_validation_epoch_end(self):  # noqa: D102
<<<<<<< HEAD
        if self.valid_ppl is None:
            return

        if self.trainer.sanity_checking:
            self.valid_ppl.reset()  # clean up sanity runs
            return

        self.log("valid_ppl", self.valid_ppl, on_step=False, on_epoch=True, prog_bar=True)

=======
        if self.valid_metric is None:
            return

        if self.trainer.sanity_checking:
            self.valid_metric.reset()  # clean up sanity runs
            return

        self.log(
            self.config.valid_metric.metric_name,
            self.valid_metric,
            on_step=False,
            on_epoch=True,
            prog_bar=True,
        )

>>>>>>> a1ef9bac

def default_megatron_optimizer() -> MegatronOptimizerModule:
    """Default distributed optimizer uses Adam with a 1e-4 learning rate."""
    return MegatronOptimizerModule(
        config=OptimizerConfig(lr=1e-4, optimizer="adam", use_distributed_optimizer=True),
    )<|MERGE_RESOLUTION|>--- conflicted
+++ resolved
@@ -13,15 +13,10 @@
 # See the License for the specific language governing permissions and
 # limitations under the License.
 
-<<<<<<< HEAD
-from typing import Any, Callable, Generic, Iterable, Iterator, List, Optional, Sequence, Tuple, TypeVar, Union
-=======
 from typing import Any, Callable, Generic, Iterable, Iterator, List, Literal, Optional, Sequence, Tuple, TypeVar, Union
->>>>>>> a1ef9bac
 
 import lightning.pytorch as pl
 import torch.distributed
-import torchmetrics.text
 from megatron.core import parallel_state
 from megatron.core.optimizer.optimizer_config import OptimizerConfig
 from nemo.lightning import io as nlio
@@ -35,10 +30,6 @@
 
 from bionemo.core.model.config import BionemoTrainableModelConfig
 from bionemo.llm.api import MegatronLossType, MegatronModelType
-<<<<<<< HEAD
-from bionemo.llm.data.collate import MLM_LOSS_IGNORE_INDEX
-=======
->>>>>>> a1ef9bac
 
 
 __all__: Sequence[str] = (
@@ -230,8 +221,6 @@
         data_step: DataStep,
         optimizer: MegatronOptimizerModule,
         model_transform: Optional[Callable[[MegatronModelType], MegatronModelType]] = None,
-        log_train_ppl: bool = False,
-        log_val_ppl: bool = False,
         **model_construct_args,
     ) -> None:
         """Constructor.
@@ -247,8 +236,6 @@
             model_construct_args: Optional. Any arguments necessary to construct the model in the `config`'s
                 `configure_model` method.
             model_transform: Optional. The model transform function.
-            log_train_ppl (bool): Log training perplexity.
-            log_val_ppl (bool): Log validation perplexity.
             **model_construct_args: Optional. Arguments necessary for the supplied model configuration's
                 `configure_model` method, which will make an instance of the model.
         """
@@ -265,15 +252,9 @@
         self._forward_step = forward_step
         self.model_transform = model_transform
 
-<<<<<<< HEAD
-        # torchmetrics must init here for fiddle serialization
-        self.train_ppl = torchmetrics.text.Perplexity(ignore_index=MLM_LOSS_IGNORE_INDEX) if log_train_ppl else None
-        self.valid_ppl = torchmetrics.text.Perplexity(ignore_index=MLM_LOSS_IGNORE_INDEX) if log_val_ppl else None
-=======
         # configure metrics
         self.train_metric = self.config.train_metric.get_instance() if self.config.train_metric else None
         self.valid_metric = self.config.valid_metric.get_instance() if self.config.valid_metric else None
->>>>>>> a1ef9bac
 
     def configure_model(self) -> None:
         """Updates internal state: instantiates the model from the object's config, assigns to `model` attribute.
@@ -348,15 +329,6 @@
     def training_step(self, batch, batch_idx: Optional[int] = None) -> Tensor:
         """In mcore the loss-function is part of the forward-pass when labels are provided."""
         outputs = self.forward_step(batch)
-<<<<<<< HEAD
-        logits = outputs["token_logits"].detach().transpose(0, 1).clone()  #  [s, b, v] -> [b, s, v]
-
-        if self.train_ppl is not None:
-            if self.is_on_logging_device():
-                self.train_ppl(logits, batch["labels"])
-
-            self.log("train_ppl", self.train_ppl, on_step=True, on_epoch=False, prog_bar=True)
-=======
         if self.train_metric is not None:
             if self.is_on_logging_device():
                 self.update_metric(batch, outputs, self.train_metric, self.config.train_metric.task)
@@ -368,22 +340,14 @@
                 on_epoch=False,
                 prog_bar=True,
             )
->>>>>>> a1ef9bac
 
         return outputs
 
     def validation_step(self, batch, batch_idx: Optional[int] = None) -> Tensor:
         """In mcore the loss-function is part of the forward-pass when labels are provided."""
         outputs = self.forward_step(batch)
-<<<<<<< HEAD
-        logits = outputs["token_logits"].detach().transpose(0, 1).clone()  #  [s, b, v] -> [b, s, v]
-
-        if self.valid_ppl is not None and self.is_on_logging_device():
-            self.valid_ppl.update(logits, batch["labels"])
-=======
         if self.valid_metric is not None and self.is_on_logging_device():
             self.update_metric(batch, outputs, self.valid_metric, self.config.valid_metric.task)
->>>>>>> a1ef9bac
 
         return outputs
 
@@ -404,17 +368,6 @@
         return self.loss_reduction_class(validation_step=True)
 
     def on_validation_epoch_end(self):  # noqa: D102
-<<<<<<< HEAD
-        if self.valid_ppl is None:
-            return
-
-        if self.trainer.sanity_checking:
-            self.valid_ppl.reset()  # clean up sanity runs
-            return
-
-        self.log("valid_ppl", self.valid_ppl, on_step=False, on_epoch=True, prog_bar=True)
-
-=======
         if self.valid_metric is None:
             return
 
@@ -430,7 +383,6 @@
             prog_bar=True,
         )
 
->>>>>>> a1ef9bac
 
 def default_megatron_optimizer() -> MegatronOptimizerModule:
     """Default distributed optimizer uses Adam with a 1e-4 learning rate."""
