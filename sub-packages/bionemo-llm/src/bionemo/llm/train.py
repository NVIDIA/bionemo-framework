--- conflicted
+++ resolved
@@ -252,11 +252,6 @@
         config=bionemo_model_config,
         tokenizer=data.tokenizer,
         optimizer=optimizer,
-<<<<<<< HEAD
-        log_train_ppl=training_config.log_train_ppl,
-        log_val_ppl=training_config.log_val_ppl,
-=======
->>>>>>> a1ef9bac
     )
     trainer: nl.Trainer = setup_trainer(parallel_config, training_config, nsys_config=nsys_config)
     nemo_logger: nl.NeMoLogger = nemo_logger_factory(experiment_config, wandb_config=wandb_config)
