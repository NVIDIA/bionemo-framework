# SPDX-FileCopyrightText: Copyright (c) 2024 NVIDIA CORPORATION & AFFILIATES. All rights reserved.
# SPDX-License-Identifier: LicenseRef-Apache2
#
# Licensed under the Apache License, Version 2.0 (the "License");
# you may not use this file except in compliance with the License.
# You may obtain a copy of the License at
#
#     http://www.apache.org/licenses/LICENSE-2.0
#
# Unless required by applicable law or agreed to in writing, software
# distributed under the License is distributed on an "AS IS" BASIS,
# WITHOUT WARRANTIES OR CONDITIONS OF ANY KIND, either express or implied.
# See the License for the specific language governing permissions and
# limitations under the License.

import importlib
import logging
from copy import deepcopy
from dataclasses import dataclass, field, fields
from pathlib import Path
from typing import Any, Generic, List, Literal, Optional, Protocol, Sequence, Type

import torchmetrics
from megatron.core.transformer import TransformerConfig
from nemo.lightning import io

from bionemo.core.model.config import BionemoModelConfig, BionemoTrainableModelConfig
from bionemo.llm.api import MegatronLossType, MegatronModelType
from bionemo.llm.utils import iomixin_utils as iom
from bionemo.llm.utils.weight_utils import load_weights_sharded_inplace_nemo2_to_mcore


__all__: Sequence[str] = ("MegatronBioNeMoModelConfig", "TorchmetricsConfig")

# Configure the logger
logging.basicConfig(
    level=logging.INFO,  # Set the minimum logging level
    format="%(asctime)s - %(name)s - %(levelname)s - %(message)s",  # Log format
    datefmt="%Y-%m-%d %H:%M:%S",  # Date format
)

logger = logging.getLogger(__file__)

_OVERRIDE_BIONEMO_CONFIG_DEFAULTS: List[str] = [
    "initial_ckpt_skip_keys_with_these_prefixes",
    "override_parent_fields",
    "initial_ckpt_path_ignore_weights",
    "initial_ckpt_path",
    "model_cls",
    "bf16",
    "fp16",
<<<<<<< HEAD
=======
    "train_metric",
    "valid_metric",
>>>>>>> a1ef9bac
]

OVERRIDE_BIONEMO_CONFIG_DEFAULTS = deepcopy(_OVERRIDE_BIONEMO_CONFIG_DEFAULTS)  # copy for export


class MegatronBioNeMoModelConfig(BionemoModelConfig[MegatronModelType], TransformerConfig, iom.WillHaveGetSetHparam):
    """A ModelConfig class for bionemo that supports usage with Megatron models, for example as NeMo2 requires."""

    model_cls: Type[MegatronModelType]


@dataclass
class MegatronBioNeMoTrainableModelConfig(
    MegatronBioNeMoModelConfig[MegatronModelType],
    BionemoTrainableModelConfig[MegatronModelType, MegatronLossType],
    Generic[MegatronModelType, MegatronLossType],
):
    """A TrainableModelConfig class for bionemo that supports usage with Megatron models, for example as NeMo2 requires."""

    initial_ckpt_path: str | None = None
    initial_ckpt_skip_keys_with_these_prefixes: List[str] = field(default_factory=list)
    override_parent_fields: List[str] = field(default_factory=lambda: _OVERRIDE_BIONEMO_CONFIG_DEFAULTS)

    def load_settings_from_checkpoint(self, initial_ckpt_path: str) -> None:
        """Load settings into self from the checkpoint saved in self.

        Any setting in self.override_parent_fields is not overriden. Note that this function will also update the hyper
        parameters in this config, as well as the associated attributes in self in case they were modified post-init.

        Args:
            initial_ckpt_path: The path to the checkpoint to load, note that everything is loaded from this checkpoint
                other than the settings in self.override_parent_fields.

        Returns:
            None, the settings are loaded into self in place, and the hyper-parameters that will later be saved into
                a checkpoint are updated.
        """
        logger.warning(f"Loading {self.initial_ckpt_path}")
        # 1. get the config from the trainer io context by querying the `model.config` subpath of the trainer.
        initial_config: MegatronBioNeMoTrainableModelConfig = io.load_context(
            path=Path(initial_ckpt_path) / "context", subpath="model.config"
        )  # type: ignore
        initial_fields = {f.name for f in fields(initial_config)}
        my_fields = [f.name for f in fields(self)]
        skip_fields = set(self.override_parent_fields)
        override_fields = [f for f in my_fields if f in initial_fields and f not in skip_fields]
        override_mutate_possibly_extra_mutated_fiddle(self, initial_config, override_fields)

    def update_model_from_checkpoint(self, model: MegatronModelType, initial_ckpt_path: str) -> None:
        """Utility function to standardize how to load a megatron model from a checkpoint ignoring user-specified keys.

        Update the model with the weights from the provided checkpoint path, skipping the keys with the prefixes in
            self.initial_ckpt_skip_keys_with_these_prefixes.

        Args:
            model: The Megatron model to update.
            initial_ckpt_path: The path to the megatron checkpoint to load.

        Returns:
            None, the model is updated in place, supporting megatron model parallelism abstractions, and ignoring
                any extra keys that are provided in self.initial_ckpt_skip_keys_with_these_prefixes.
        """
        load_weights_sharded_inplace_nemo2_to_mcore(
            model=model,  # type: ignore
            distributed_checkpoint_dir=initial_ckpt_path,
            skip_keys_with_these_prefixes=set(self.initial_ckpt_skip_keys_with_these_prefixes),
        )


class IOMixinProto(Protocol):
    """A Protocol for the get/set hparam functions of the IOMixin class from NeMo."""

    def set_hparam(self, attribute: str, value: Any, also_change_value: bool = True) -> None:
        """Set the value of an attribute in the config attached to the class by the IOMixin."""
        ...

    def get_hparam(self, attribute: str) -> Any:
        """Get the value of an attribute in the config attached to the class by the IOMixin."""
        ...


def override_mutate_possibly_extra_mutated_fiddle(
    target_cfg: IOMixinProto, source_cfg: IOMixinProto, maybe_mutated_elements_to_clone: List[str]
) -> None:
    """Override the values of the target config with the values of the source config for the given elements.

    This will modify the tracked init hyper-parameter values, as well as modifying the associated attributes in
        self incase they were modified later by post_init code.

    Args:
        target_cfg: The config to update.
        source_cfg: The config to copy values from.
        maybe_mutated_elements_to_clone: The list of elements to copy from the source config to the target config.

    Returns:
        None, the target config is updated in place.
    """
    for f in maybe_mutated_elements_to_clone:
        # 1. Update the tracked config values. Note that the associated attribute in self may have been modified
        #  post-init, so we don't want to change the value in self here. We do that separately next.
        target_cfg.set_hparam(f, source_cfg.get_hparam(f), also_change_value=False)
        # 2. Update the lazily untracked values (if the same variable name is used post-init)
        setattr(target_cfg, f, getattr(source_cfg, f))


@dataclass
class TorchmetricsConfig:
    """TorchmetricsConfig to instantiate torchmetrics.Metric class.

    Fiddle requires all objects in config serializable and torchmetric.Metric is not. Its instantiation must be deferred into BionemoLightningModule.__init__.
    Only support torchmetrics currently, e.g. users can provide 'text.Perplexity' to 'class_path' to use 'torchmetrics.text.Perplexity'.
    """

    class_path: str
    task: Literal["lm", "classification", "regression"]
    metric_name: str
    kwargs: Optional[dict[str, Any]] = None

    def __post_init__(self):
        """__post_init__ in dataclass."""
        self.kwargs = {} if self.kwargs is None else self.kwargs

    def get_instance(self) -> torchmetrics.Metric:
        """Dynamically imports and instantiates the metric class."""
        if "." in self.class_path:
            module_path, class_name = self.class_path.rsplit(".", 1)
            module = importlib.import_module(f"torchmetrics.{module_path}")
        else:
            class_name = self.class_path
            module = importlib.import_module("torchmetrics")

        cls_ = getattr(module, class_name)
        return cls_(**self.kwargs)<|MERGE_RESOLUTION|>--- conflicted
+++ resolved
@@ -49,11 +49,8 @@
     "model_cls",
     "bf16",
     "fp16",
-<<<<<<< HEAD
-=======
     "train_metric",
     "valid_metric",
->>>>>>> a1ef9bac
 ]
 
 OVERRIDE_BIONEMO_CONFIG_DEFAULTS = deepcopy(_OVERRIDE_BIONEMO_CONFIG_DEFAULTS)  # copy for export
