--- conflicted
+++ resolved
@@ -116,56 +116,6 @@
     return global_batch_size
 
 
-<<<<<<< HEAD
-def tensor_hash(tensor: torch.Tensor, hash_func: Optional[Callable] = None) -> str:
-    """Generates a hash for the given tensor using the specified hash function.
-
-    Args:
-        tensor (torch.Tensor): The input tensor to be hashed.
-        hash_func (Optional[Callable]): An optional hash function to use. If None, defaults to SHA-256.
-
-    Returns:
-        str: The resulting hash string.
-
-    If no hash function is provided, SHA-256 is used by default. The function first converts the tensor to
-    a contiguous array on the CPU and then to bytes before hashing.
-    """
-    if hash_func is None:
-        hash_func = hashlib.sha256
-
-    tensor_bytes = tensor.cpu().contiguous().numpy().tobytes()
-    return hash_func(tensor_bytes).hexdigest()
-
-
-def tensor_dict_hash(tensor_dict: Dict[str, torch.Tensor], hash_func: Optional[Callable] = None) -> str:
-    """Generates a hash for the given tensor dictionary using the specified hash function.
-
-    Args:
-        tensor_dict (Dict[str, torch.Tensor]): The input tensor dictionary to be hashed.
-        hash_func (Optional[Callable]): An optional hash function to use. If None, defaults to SHA-256.
-
-    Returns:
-        str: The resulting hash string.
-
-    If no hash function is provided, SHA-256 is used by default. The function first converts the tensor to
-    a contiguous array on the CPU and then to bytes before hashing.
-    """
-    if hash_func is None:
-        hash_func = hashlib.sha256
-
-    hash_string = ""
-    for k in sorted(tensor_dict):
-        v = tensor_dict[k]
-        if torch.is_tensor(v):
-            hash_string += tensor_hash(v, hash_func)
-        else:
-            hash_string += tensor_dict_hash(v, hash_func)
-        hash_string = hash_func(hash_string.encode()).hexdigest()  # re-hash to limit hash value string length
-    return hash_string
-
-
-=======
->>>>>>> 41ef909d
 def infer_num_samples(
     limit_batches: Union[float, int, str, None], num_samples_in_dataset: int, global_batch_size: int, stage: str
 ):
