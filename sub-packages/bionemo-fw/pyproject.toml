--- conflicted
+++ resolved
@@ -18,11 +18,8 @@
     'bionemo-geometric',
     'bionemo-llm',
     'bionemo-scdl',
-<<<<<<< HEAD
     'bionemo-dnadl',
-=======
     'bionemo-size-aware-batching',
->>>>>>> 96280f34
     'bionemo-webdatamodule',
     #
     # NOTE: DO **NOT** INCLUDE:
