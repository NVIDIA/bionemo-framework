# Copyright (c) 2020-2021, NVIDIA CORPORATION.
#
# Licensed under the Apache License, Version 2.0 (the "License");
# you may not use this file except in compliance with the License.
# You may obtain a copy of the License at
#
#     http://www.apache.org/licenses/LICENSE-2.0
#
# Unless required by applicable law or agreed to in writing, software
# distributed under the License is distributed on an "AS IS" BASIS,
# WITHOUT WARRANTIES OR CONDITIONS OF ANY KIND, either express or implied.
# See the License for the specific language governing permissions and
# limitations under the License.

# A workflow to trigger ci on hybrid infra (github + self hosted runner)
name: Blossom-CI
on:
  issue_comment:
    types: [created]
  merge_group:
  workflow_dispatch:
      inputs:
          platform:
            description: 'runs-on argument'
            required: false
          args:
            description: 'argument'
            required: false
jobs:
  Authorization:
    name: Authorization
    runs-on: blossom
    outputs:
      args: ${{ env.args }}

    # This job only runs for pull request comments
    if: |
<<<<<<< HEAD
         (
            github.event.comment.body == '/build-ci' &&
            (
              github.actor == 'ohadmo' ||
              github.actor == 'trvachov' ||
              github.actor == 'jstjohn' ||
              github.actor == 'pstjohn' ||
              github.actor == 'malcolmgreaves' ||
              github.actor == 'gwarmstrong' ||
              github.actor == 'farhadrgh' ||
              github.actor == 'dorotat-nv' ||
              github.actor == 'jomitchellnv' ||
              github.actor == 'skothenhill-nv' ||
              github.actor == 'yzhang123' ||
              github.actor == 'ntadimeti' ||
              github.actor == 'broland-hat' ||
              github.actor == 'polinabinder1' ||
              github.actor == 'camirr-nv' ||
              github.actor == 'sichu2023' ||
              github.actor == 'jwilber' ||
              github.actor == 'DejunL'||
              github.actor == 'mengliu-nvidia' ||
              github.actor == 'gagank1' ||
              github.actor == 'guoqing-zhou' ||
              github.actor == 'savitha-eng' ||
              github.actor == 'tshimko-nv'
            )
          ) || (
           github.event_name == 'merge_group'
          )

=======
         github.event.comment.body == '/build-ci' &&
         (github.actor == 'ohadmo' ||
          github.actor == 'trvachov' ||
          github.actor == 'jstjohn' ||
          github.actor == 'pstjohn' ||
          github.actor == 'malcolmgreaves' ||
          github.actor == 'gwarmstrong' ||
          github.actor == 'farhadrgh' ||
          github.actor == 'dorotat-nv' ||
          github.actor == 'jomitchellnv' ||
          github.actor == 'skothenhill-nv' ||
          github.actor == 'yzhang123' ||
          github.actor == 'ntadimeti' ||
          github.actor == 'broland-hat' ||
          github.actor == 'polinabinder1' ||
          github.actor == 'camirr-nv' ||
          github.actor == 'sichu2023' ||
          github.actor == 'jwilber' ||
          github.actor == 'DejunL'||
          github.actor == 'mengliu-nvidia' ||
          github.actor == 'gagank1' ||
          github.actor == 'guoqing-zhou' ||
          github.actor == 'savitha-eng' ||
          github.actor == 'sveccham' ||
          github.actor == 'tshimko-nv')
>>>>>>> 5b995ade
    steps:
      - name: Check if comment is issued by authorized person
        run: blossom-ci
        env:
          OPERATION: 'AUTH'
          REPO_TOKEN: ${{ secrets.GITHUB_TOKEN }}
          REPO_KEY_DATA: ${{ secrets.BLOSSOM_KEY }}

  Vulnerability-scan:
    name: Vulnerability scan
    needs: [Authorization]
    runs-on: ubuntu-latest
    steps:
      - name: Checkout code
        uses: actions/checkout@v2
        with:
          repository: ${{ fromJson(needs.Authorization.outputs.args).repo }}
          ref: ${{ fromJson(needs.Authorization.outputs.args).ref }}
          lfs: 'true'

      # repo specific steps
      #- name: Setup java
      #  uses: actions/setup-java@v1
      #  with:
      #    java-version: 1.8

      # add blackduck properties https://synopsys.atlassian.net/wiki/spaces/INTDOCS/pages/631308372/Methods+for+Configuring+Analysis#Using-a-configuration-file
      #- name: Setup blackduck properties
      #  run: |
      #       PROJECTS=$(mvn -am dependency:tree | grep maven-dependency-plugin | awk '{ out="com.nvidia:"$(NF-1);print out }' | grep rapids | xargs | sed -e 's/ /,/g')
      #       echo detect.maven.build.command="-pl=$PROJECTS -am" >> application.properties
      #       echo detect.maven.included.scopes=compile >> application.properties

      - name: Run blossom action
        uses: NVIDIA/blossom-action@main
        env:
          REPO_TOKEN: ${{ secrets.GITHUB_TOKEN }}
          REPO_KEY_DATA: ${{ secrets.BLOSSOM_KEY }}
        with:
          args1: ${{ fromJson(needs.Authorization.outputs.args).args1 }}
          args2: ${{ fromJson(needs.Authorization.outputs.args).args2 }}
          args3: ${{ fromJson(needs.Authorization.outputs.args).args3 }}

  Job-trigger:
    name: Start ci job
    needs: [Vulnerability-scan]
    runs-on: blossom
    steps:
      - name: Start ci job
        run: blossom-ci
        env:
          OPERATION: 'START-CI-JOB'
          CI_SERVER: ${{ secrets.CI_SERVER }}
          REPO_TOKEN: ${{ secrets.GITHUB_TOKEN }}

  Upload-Log:
    name: Upload log
    runs-on: blossom
    if : github.event_name == 'workflow_dispatch'
    steps:
      - name: Jenkins log for pull request ${{ fromJson(github.event.inputs.args).pr }} (click here)
        run: blossom-ci
        env:
          OPERATION: 'POST-PROCESSING'
          CI_SERVER: ${{ secrets.CI_SERVER }}
          REPO_TOKEN: ${{ secrets.GITHUB_TOKEN }}<|MERGE_RESOLUTION|>--- conflicted
+++ resolved
@@ -35,7 +35,6 @@
 
     # This job only runs for pull request comments
     if: |
-<<<<<<< HEAD
          (
             github.event.comment.body == '/build-ci' &&
             (
@@ -61,39 +60,13 @@
               github.actor == 'gagank1' ||
               github.actor == 'guoqing-zhou' ||
               github.actor == 'savitha-eng' ||
+              github.actor == 'sveccham' ||
               github.actor == 'tshimko-nv'
             )
           ) || (
            github.event_name == 'merge_group'
           )
 
-=======
-         github.event.comment.body == '/build-ci' &&
-         (github.actor == 'ohadmo' ||
-          github.actor == 'trvachov' ||
-          github.actor == 'jstjohn' ||
-          github.actor == 'pstjohn' ||
-          github.actor == 'malcolmgreaves' ||
-          github.actor == 'gwarmstrong' ||
-          github.actor == 'farhadrgh' ||
-          github.actor == 'dorotat-nv' ||
-          github.actor == 'jomitchellnv' ||
-          github.actor == 'skothenhill-nv' ||
-          github.actor == 'yzhang123' ||
-          github.actor == 'ntadimeti' ||
-          github.actor == 'broland-hat' ||
-          github.actor == 'polinabinder1' ||
-          github.actor == 'camirr-nv' ||
-          github.actor == 'sichu2023' ||
-          github.actor == 'jwilber' ||
-          github.actor == 'DejunL'||
-          github.actor == 'mengliu-nvidia' ||
-          github.actor == 'gagank1' ||
-          github.actor == 'guoqing-zhou' ||
-          github.actor == 'savitha-eng' ||
-          github.actor == 'sveccham' ||
-          github.actor == 'tshimko-nv')
->>>>>>> 5b995ade
     steps:
       - name: Check if comment is issued by authorized person
         run: blossom-ci
