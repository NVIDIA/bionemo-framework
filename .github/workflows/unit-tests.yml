name: "BioNemo Image Build and Unit Tests"

on:
  push:
    branches:
      - main
      - "pull-request/[0-9]+"
      - "dependabot/**"
  merge_group:
    types: [checks_requested]
  schedule:
    - cron: "0 7 * * *" # Runs at 7 AM UTC daily (12 AM MST)

defaults:
  run:
    shell: bash -x -e -u -o pipefail {0}

concurrency:
  group: ${{ github.workflow }}-${{ github.event.pull_request.number || github.ref }}
  cancel-in-progress: true

jobs:
  pre-commit:
    runs-on: ubuntu-latest
    steps:
      - uses: actions/checkout@v4
        with:
          fetch-depth: 0
          submodules: "recursive"
      - uses: actions/setup-python@v5
        with:
          python-version: "3.12"
          cache: "pip"
      - run: pip install -r requirements-dev.txt
      - run: ./ci/scripts/static_checks.sh

  # With copy-pr-bot, we need to get the PR labels from the PR API rather than from the event metadata.
  get-pr-labels:
    runs-on: ubuntu-latest
    outputs:
      labels: ${{ steps.get-labels.outputs.labels }}
    steps:
      - name: Get PR number from branch
        if: startsWith(github.ref, 'refs/heads/pull-request/')
        id: get-pr-num
        run: |
          PR_NUM=$(echo ${{ github.ref_name }} | grep -oE '[0-9]+$')
          echo "pr_num=$PR_NUM" >> $GITHUB_OUTPUT

      - name: Get PR labels
        id: get-labels
        if: startsWith(github.ref, 'refs/heads/pull-request/')
        env:
          GH_TOKEN: ${{ github.token }}
        run: |
          LABELS=$(gh api repos/${{ github.repository }}/pulls/${{ steps.get-pr-num.outputs.pr_num }} --jq '[.labels[].name]' || echo "[]")
          echo "labels=$LABELS" >> $GITHUB_OUTPUT

      - name: Set empty labels for non-PR branches
        if: ${{ !startsWith(github.ref, 'refs/heads/pull-request/') }}
        id: get-labels-empty
        run: echo "labels=[]" >> $GITHUB_OUTPUT

  build-bionemo-image:
    needs:
      - pre-commit
      - get-pr-labels
<<<<<<< HEAD
    runs-on: linux-amd64-cpu4
    if: ${{ !contains(fromJSON(needs.get-pr-labels.outputs.labels || '[]'), 'ciflow:skip') }}
=======
    runs-on: linux-amd64-cpu16
    if: ${{ !contains(fromJSON(needs.get-pr-labels.outputs.labels || '[]'), 'SKIP_CI') }}
>>>>>>> 21186adb
    steps:
      - name: Login to Docker Hub
        uses: docker/login-action@v3
        with:
          username: ${{ vars.DOCKER_USERNAME }}
          password: ${{ secrets.DOCKER_PASSWORD }}

      - name: Checkout repository
        uses: actions/checkout@v4
        with:
          submodules: "recursive"

      - name: Set up Docker Buildx
        uses: docker/setup-buildx-action@v3

      - name: Docker Metadata
        id: metadata
        uses: docker/metadata-action@v5
        with:
          images: svcbionemo023/bionemo-framework
          tags: |
            type=schedule
            type=ref,event=branch
            type=ref,event=tag
            type=ref,event=pr
            type=raw,value=${{ github.run_id }}

      # This action sets up our cache-from and cache-to flags appropriately; see the README of this action for more
      # info. It doesn't seem to cache correctly for merge_group events, so we need to add that as an extra argument in
      # the step below. There's probably a slight optimization to be had here by caching from the pr- caches for
      # merge_group events. See https://github.com/int128/docker-build-cache-config-action/issues/1005 for more info.
      - uses: int128/docker-build-cache-config-action@v1
        id: cache
        with:
          image: svcbionemo023/bionemo-build-cache

      - name: Build and push
        uses: docker/build-push-action@v5
        with:
          push: true
          tags: ${{ steps.metadata.outputs.tags }}
          labels: ${{ steps.metadata.outputs.labels }}
          cache-from: |
            ${{ steps.cache.outputs.cache-from }}
            type=registry,ref=svcbionemo023/bionemo-build-cache:main
          cache-to: ${{ steps.cache.outputs.cache-to }}


<<<<<<< HEAD
  run-tests-L0:
=======
  run-tests:
>>>>>>> 21186adb
    needs:
      - build-bionemo-image
      - get-pr-labels
    runs-on: linux-amd64-gpu-l4-latest-1
    container:
      image: svcbionemo023/bionemo-framework:${{ github.run_id }}
      credentials:
        username: ${{ vars.DOCKER_USERNAME }}
        password: ${{ secrets.DOCKER_PASSWORD }}
    steps:
      - name: Checkout repository
        uses: actions/checkout@v4

      - name: Run tests
        # Tests in this stage generate code coverage metrics for the repository
        # Coverage data is uploaded to Codecov in subsequent stages
        env:
          BIONEMO_DATA_SOURCE: ngc
        run: ./ci/scripts/run_pytest.sh --no-nbval --skip-slow

      - name: Upload coverage to Codecov
        # Don't run coverage on merge queue or nightly CI to avoid duplicating reports
        # to codecov. See https://github.com/matplotlib/napari-matplotlib/issues/155
        if: github.event_name != 'merge_group' && github.event_name != 'schedule'
        uses: codecov/codecov-action@v5
        with:
          token: ${{ secrets.CODECOV_TOKEN }}

      - name: Upload test results to Codecov
        # Don't run coverage on merge queue or nightly CI to avoid duplicating reports
        # to codecov. See https://github.com/matplotlib/napari-matplotlib/issues/155
        if: ${{ !cancelled() && github.event_name != 'merge_group' && github.event_name != 'schedule' }}
        uses: codecov/test-results-action@v1
        with:
          token: ${{ secrets.CODECOV_TOKEN }}

<<<<<<< HEAD
  run-tests-L1:
=======
  run-slow-tests:
>>>>>>> 21186adb
    needs:
      - build-bionemo-image
      - get-pr-labels
    runs-on: linux-amd64-gpu-l4-latest-1
    container:
      image: svcbionemo023/bionemo-framework:${{ github.run_id }}
      credentials:
        username: ${{ vars.DOCKER_USERNAME }}
        password: ${{ secrets.DOCKER_PASSWORD }}
<<<<<<< HEAD
=======
    if: |
      github.event_name == 'schedule' || github.event_name == 'merge_group' ||
      contains(fromJSON(needs.get-pr-labels.outputs.labels || '[]'), 'INCLUDE_SLOW_TESTS')
>>>>>>> 21186adb
    steps:
      - name: Checkout repository
        uses: actions/checkout@v4

      - name: Run slow tests
<<<<<<< HEAD
        if: |
          github.event_name == 'schedule' ||
          contains(fromJSON(needs.get-pr-labels.outputs.labels || '[]'), 'ciflow:L1') ||
          contains(fromJSON(needs.get-pr-labels.outputs.labels || '[]'), 'ciflow:all')
=======
>>>>>>> 21186adb
        env:
          BIONEMO_DATA_SOURCE: ngc
        # Not every sub-package has slow tests, and since some sub-packages have tests under the same name we need
        #  to run package by package like we do with the fast tests.
        run: ./ci/scripts/run_pytest.sh --no-nbval --only-slow --allow-no-tests


<<<<<<< HEAD
  run-tests-docs:
=======
  run-notebooks-docs:
>>>>>>> 21186adb
    needs:
      - build-bionemo-image
      - get-pr-labels
    runs-on: linux-amd64-gpu-l4-latest-1
<<<<<<< HEAD
=======
    if: |
      github.event_name == 'schedule' || github.event_name == 'merge_group' ||
      contains(fromJSON(needs.get-pr-labels.outputs.labels || '[]'), 'INCLUDE_NOTEBOOKS_TESTS')
>>>>>>> 21186adb
    container:
      image: svcbionemo023/bionemo-framework:${{ github.run_id }}
      credentials:
        username: ${{ vars.DOCKER_USERNAME }}
        password: ${{ secrets.DOCKER_PASSWORD }}
    steps:
      - name: Checkout repository
        uses: actions/checkout@v4

      - name: Run notebook tests
<<<<<<< HEAD
        if: |
          github.event_name == 'schedule' ||
          contains(fromJSON(needs.get-pr-labels.outputs.labels || '[]'), 'ciflow:docs') ||
          contains(fromJSON(needs.get-pr-labels.outputs.labels || '[]'), 'ciflow:all')
=======
>>>>>>> 21186adb
        env:
          BIONEMO_DATA_SOURCE: ngc
          # this variable should be used in the notebooks to run a subset of the model layers or a smaller model/dataset
          FAST_CI_MODE: true
        run: |
          pytest -v --nbval-lax -p no:python docs/ sub-packages/
<<<<<<< HEAD
          echo "Cleaning up untracked files in docs/ and sub-packages/ directories..."
          # Find and remove files not tracked by git in docs/ and sub-packages/
          git clean -fdx docs/ sub-packages/
          echo "Cleanup complete."
=======

  verify-tests-status:
    # Base on the status of this job, the unit-tests workflow succeeds or fails
    # This steps checks the status of all test jobs and fails if any of them failed or were cancelled.
    # It is a workaround for the lack of a built-in feature to finalize a pipeline by checking the status of multiple jobs
    needs: # List all your run-*-test jobs
      - run-tests
      - run-slow-tests
      - run-notebooks-docs
      # Add all other run-*-test jobs
    runs-on: ubuntu-latest
    if: always() # This ensures the job runs even if previous jobs fail
    steps:
      - name: Check test job statuses
        run: |
          if [[ "${{ contains(needs.*.result, 'failure') || contains(needs.*.result, 'cancelled') }}" == "true" ]]; then
            echo "Some test jobs have failed or been cancelled!"
            exit 1
          else
            echo "All test jobs have completed successfully or been skipped!"
            exit 0
          fi
>>>>>>> 21186adb
<|MERGE_RESOLUTION|>--- conflicted
+++ resolved
@@ -65,13 +65,8 @@
     needs:
       - pre-commit
       - get-pr-labels
-<<<<<<< HEAD
     runs-on: linux-amd64-cpu4
     if: ${{ !contains(fromJSON(needs.get-pr-labels.outputs.labels || '[]'), 'ciflow:skip') }}
-=======
-    runs-on: linux-amd64-cpu16
-    if: ${{ !contains(fromJSON(needs.get-pr-labels.outputs.labels || '[]'), 'SKIP_CI') }}
->>>>>>> 21186adb
     steps:
       - name: Login to Docker Hub
         uses: docker/login-action@v3
@@ -120,11 +115,7 @@
           cache-to: ${{ steps.cache.outputs.cache-to }}
 
 
-<<<<<<< HEAD
-  run-tests-L0:
-=======
   run-tests:
->>>>>>> 21186adb
     needs:
       - build-bionemo-image
       - get-pr-labels
@@ -161,11 +152,7 @@
         with:
           token: ${{ secrets.CODECOV_TOKEN }}
 
-<<<<<<< HEAD
-  run-tests-L1:
-=======
-  run-slow-tests:
->>>>>>> 21186adb
+  run-tests-slow:
     needs:
       - build-bionemo-image
       - get-pr-labels
@@ -175,24 +162,17 @@
       credentials:
         username: ${{ vars.DOCKER_USERNAME }}
         password: ${{ secrets.DOCKER_PASSWORD }}
-<<<<<<< HEAD
-=======
     if: |
-      github.event_name == 'schedule' || github.event_name == 'merge_group' ||
-      contains(fromJSON(needs.get-pr-labels.outputs.labels || '[]'), 'INCLUDE_SLOW_TESTS')
->>>>>>> 21186adb
+      github.event_name == 'schedule' ||
+      github.event_name == 'merge_group' ||
+      contains(fromJSON(needs.get-pr-labels.outputs.labels || '[]'), 'ciflow:slow') ||
+      contains(fromJSON(needs.get-pr-labels.outputs.labels || '[]'), 'ciflow:all')
     steps:
       - name: Checkout repository
         uses: actions/checkout@v4
 
       - name: Run slow tests
-<<<<<<< HEAD
-        if: |
-          github.event_name == 'schedule' ||
-          contains(fromJSON(needs.get-pr-labels.outputs.labels || '[]'), 'ciflow:L1') ||
-          contains(fromJSON(needs.get-pr-labels.outputs.labels || '[]'), 'ciflow:all')
-=======
->>>>>>> 21186adb
+
         env:
           BIONEMO_DATA_SOURCE: ngc
         # Not every sub-package has slow tests, and since some sub-packages have tests under the same name we need
@@ -200,21 +180,18 @@
         run: ./ci/scripts/run_pytest.sh --no-nbval --only-slow --allow-no-tests
 
 
-<<<<<<< HEAD
-  run-tests-docs:
-=======
-  run-notebooks-docs:
->>>>>>> 21186adb
+  run-tests-notebooks:
     needs:
       - build-bionemo-image
       - get-pr-labels
     runs-on: linux-amd64-gpu-l4-latest-1
-<<<<<<< HEAD
-=======
+
     if: |
-      github.event_name == 'schedule' || github.event_name == 'merge_group' ||
-      contains(fromJSON(needs.get-pr-labels.outputs.labels || '[]'), 'INCLUDE_NOTEBOOKS_TESTS')
->>>>>>> 21186adb
+      github.event_name == 'schedule' ||
+      github.event_name == 'merge_group' ||
+      contains(fromJSON(needs.get-pr-labels.outputs.labels || '[]'), 'ciflow:notebooks') ||
+      contains(fromJSON(needs.get-pr-labels.outputs.labels || '[]'), 'ciflow:all')
+
     container:
       image: svcbionemo023/bionemo-framework:${{ github.run_id }}
       credentials:
@@ -225,25 +202,12 @@
         uses: actions/checkout@v4
 
       - name: Run notebook tests
-<<<<<<< HEAD
-        if: |
-          github.event_name == 'schedule' ||
-          contains(fromJSON(needs.get-pr-labels.outputs.labels || '[]'), 'ciflow:docs') ||
-          contains(fromJSON(needs.get-pr-labels.outputs.labels || '[]'), 'ciflow:all')
-=======
->>>>>>> 21186adb
         env:
           BIONEMO_DATA_SOURCE: ngc
           # this variable should be used in the notebooks to run a subset of the model layers or a smaller model/dataset
           FAST_CI_MODE: true
         run: |
           pytest -v --nbval-lax -p no:python docs/ sub-packages/
-<<<<<<< HEAD
-          echo "Cleaning up untracked files in docs/ and sub-packages/ directories..."
-          # Find and remove files not tracked by git in docs/ and sub-packages/
-          git clean -fdx docs/ sub-packages/
-          echo "Cleanup complete."
-=======
 
   verify-tests-status:
     # Base on the status of this job, the unit-tests workflow succeeds or fails
@@ -265,5 +229,4 @@
           else
             echo "All test jobs have completed successfully or been skipped!"
             exit 0
-          fi
->>>>>>> 21186adb
+          fi