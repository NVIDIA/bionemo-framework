name: BioNeMo Sub-Package Workflow

on:
  # To test or publish sub-packages or adjustments to this workflow that are branched in PR's, manually dispatch this workflow on the PR's branch here: https://github.com/NVIDIA/bionemo-framework/actions/workflows/bionemo-subpackage-ci.yml.
  workflow_dispatch:
    inputs:
      subpackages:
        description: "BioNeMo sub-packages (comma-separated) to test or publish."
        required: true
        type: string
      test:
        description: "Test the sub-packages before publishing to PyPI. Strongly recommended for production releases to PyPI. Can be disabled when staging sub-packages on Test PyPI or publishing circular dependencies to PyPI."
        required: false
        type: boolean
        default: true
      publish:
        description: "Publish the built package to PyPI. If testing is specified, requires that all sub-package tests succeed based on dependencies published to Test PyPI or PyPI."
        required: false
        type: boolean
        default: false
      pypi:
        description: "Publish to PyPI instead of Test PyPI."
        required: false
        type: boolean
        default: false
      version_overwrite:
        description: "Overwrite the published version of the sub-package. (Sets skip-existing to False. Requires deleting existing wheels and other artifacts on PyPI.)"
        required: false
        type: boolean
        default: false
      build_framework:
        description: "Build framework to use for building and publishing."
        type: choice
        options:
          - "python"
          - "rust_pyo3_maturin"
        default: "python"
        required: true
      python_version:
        description: "Python version to use for testing and publishing."
        required: false
        type: string
        default: "3.12"
      gpu_runner:
        description: "Specify a GPU runner for testing on NVIDIA GitHub Actions. (For a list of available runners, refer to: https://docs.gha-runners.nvidia.com/runners/)"
        required: false
        type: string
        default: "linux-amd64-gpu-l4-latest-1"
      cuda_version:
        description: "NVIDIA CUDA container version to use for testing."
        required: false
        type: string
        default: "nvidia/cuda:12.8.1-cudnn-devel-ubuntu22.04"

jobs:
  configure-workflow-packages:
    name: "[Configure Workflow Packages] Identify sub-packages for testing and publishing."
<<<<<<< HEAD
    # Sub-package CI override label in PR's.
    if: ${{ github.event_name != 'pull_request' || (!contains(github.event.pull_request.labels.*.name, 'ciflow:skip-subpackage') &&
         !contains(github.event.pull_request.labels.*.name, 'ciflow:skip')) }}
=======
>>>>>>> 21186adb
    runs-on: ubuntu-latest
    outputs:
      workflow_packages: ${{ steps.parse-dispatch-packages.outputs.dispatch_packages }}
    steps:
      - id: parse-dispatch-packages
        if: ${{ github.event_name == 'workflow_dispatch' }}
        name: Parse the sub-packages specified in the workflow dispatch.
        run: |
          # Send the parsed list of sub-packages to the next job.
          dispatch_packages=$(echo '${{ github.event.inputs.subpackages }}' | jq -R -c 'split(",")')
          echo "dispatch_packages=$dispatch_packages" >> "$GITHUB_OUTPUT"
          echo "[BioNeMo Sub-Package CI] Sub-packages to stage: $dispatch_packages"

  install-and-test:
    needs: configure-workflow-packages
    # Check if the previous job has any staged packages to test and publish.
    if: ${{ needs.configure-workflow-packages.outputs.workflow_packages != '[]' }}
    strategy:
      matrix:
        package: ${{ fromJson(needs.configure-workflow-packages.outputs.workflow_packages) }}
      fail-fast: false  # Prevent all matrix jobs from failing if one fails.
    name: "[${{ matrix.package }}] Install and test sub-package."
    # Use GPU runner only when testing, otherwise use a standard runner.
    runs-on: ${{ github.event.inputs.test == 'true' && github.event.inputs.gpu_runner || 'ubuntu-latest' }}
    container:
      # GPU jobs must run in a container. Use a fresh CUDA base container for package installation and testing.
      # If testing is disabled, use a lightweight container to quickly skip this job.
      image: ${{ github.event.inputs.test == 'true' && github.event.inputs.cuda_version || 'ubuntu:latest' }}
    steps:
      # Silently skip all steps if testing is disabled, which does not block building or publishing.
      - name: Install git and system dependencies.
        if: ${{ github.event.inputs.test == 'true' }}
        run: |
          apt-get update
          apt-get install -qyy git curl lsb-release build-essential
      - uses: actions/checkout@v4
        if: ${{ github.event.inputs.test == 'true' }}
        with:
          fetch-depth: 0
          submodules: "recursive"
      - uses: actions/setup-python@v5
        if: ${{ github.event.inputs.test == 'true' }}
        with:
          python-version: ${{ github.event.inputs.python_version }}
      - id: install-rust
        if: ${{ github.event.inputs.test == 'true' }}
        name: Install Rust.
        run: |
          curl --proto '=https' --tlsv1.2 -sSf https://sh.rustup.rs | sh -s -- -y
          . $HOME/.cargo/env
          rustc --version
          cargo --version
          rustup --version
      - id: install-subpackage-core
        if: ${{ github.event.inputs.test == 'true' }}
        name: Install sub-package.
        run: |
          # Setup environment, i.e. add Rust to PATH and silence pip root user warnings.
          . $HOME/.cargo/env
          # Install sub-package and dependencies.
          pip install --upgrade pip setuptools uv maturin
          # Install required core & optional [test] dependencies.
          uv pip install --no-cache --system pytest sub-packages/${{ matrix.package }}[test]
      - id: install-subpackage-post
        if: ${{ github.event.inputs.test == 'true' }}
        name: Install sub-package dependencies that need to be installed after the core dependencies.
        run: |
          # DEV: Post-install dependencies are configured in [project.optional-dependencies].
          # `uv pip install --extra <optional-dependency> -r <pyproject.toml>` tracks
          # post-dependencies in the pyproject.toml and avoids installing core dependencies
          # redundantly, which causes errors with incompatible --config-setting.

          # TransformerEngine
          uv pip install --no-cache --no-build-isolation --system --extra te -r sub-packages/${{ matrix.package }}/pyproject.toml || echo "[BioNeMo Sub-Package CI] TE will not be installed."

          # # Apex
          # # NOTE: --cpp_ext and --cuda_ext are required for building fused Apex kernels.
          # uv pip install --no-cache --no-build-isolation --system --config-setting="--build-option=--cpp_ext" --config-setting="--build-option=--cuda_ext" --extra apex -r sub-packages/${{ matrix.package }}/pyproject.toml || echo "[BioNeMo Sub-Package CI] Apex will not be installed."
      - id: test-dispatch-subpackage
        if: ${{ github.event.inputs.test == 'true' }}
        name: Test sub-package.
        run: pytest -vv sub-packages/${{ matrix.package }}

  build-pypi:
    # Build distributions from either the workflow dispatch or PR.
    # Validate building before merging or publishing.
    needs: [configure-workflow-packages, install-and-test]
    if: ${{ needs.configure-workflow-packages.outputs.workflow_packages != '[]' && github.event.inputs.publish == 'true' }}
    outputs:
      staged_packages: ${{ needs.configure-workflow-packages.outputs.workflow_packages }}
    strategy:
      matrix:
        package: ${{ fromJson(needs.configure-workflow-packages.outputs.workflow_packages) }}
      fail-fast: false  # Prevent all matrix jobs from failing if one fails.
    name: "[${{ matrix.package }}] Build the sub-package."
    runs-on: ubuntu-latest
    steps:
      - uses: actions/checkout@v4
        with:
          persist-credentials: false
      - uses: actions/setup-python@v5
        with:
          python-version: ${{ github.event.inputs.python_version }}
      - id: build-package
        name: Build a binary wheel and a source tarball for the sub-package.
        run: |
          if [[ "${{ github.event.inputs.test }}" != "true" && "${{ github.event.inputs.version_overwrite }}" != "true" ]]; then
            # For untested sub-packages, append '-dev' to the version for PyPI.
            sed -i 's/[[:space:]]*$//' sub-packages/${{ matrix.package }}/VERSION
            sed -i 's/$/-dev/' sub-packages/${{ matrix.package }}/VERSION
          fi
          # Build the sub-package.
          if [[ "${{ github.event.inputs.build_framework }}" == "python" ]]; then
            pip install build
            python -m build sub-packages/${{ matrix.package }}
          elif [[ "${{ github.event.inputs.build_framework }}" == "rust_pyo3_maturin" ]]; then
            # Install maturin[zig] to build the Rust sub-package with compatibility for manylinux_X_Y using zig.
            pip install maturin[zig]
            maturin build --release --zig -m sub-packages/${{ matrix.package }}/Cargo.toml
          fi
      - id: upload-distribution
        name: Upload distribution packages to the workflow.
        uses: actions/upload-artifact@v4
        with:
          name: ${{ matrix.package }}-build-artifacts
          path: ${{ github.event.inputs.build_framework == 'rust_pyo3_maturin' && format('sub-packages/{0}/target/wheels', matrix.package) || format('sub-packages/{0}/dist', matrix.package) }}

  publish-to-pypi:
    needs: [build-pypi, install-and-test]
    # Require staged sub-package builds for publishing to PyPI.
    if: ${{ needs.build-pypi.result == 'success' }}
    strategy:
      matrix:
        package: ${{ fromJson(needs.build-pypi.outputs.staged_packages) }}
      fail-fast: false  # Prevent all matrix jobs from failing if one fails.
    name: Publish ${{ matrix.package }} to PyPI.
    runs-on: ubuntu-latest
    environment:
      name: ${{ github.event.inputs.pypi && 'pypi' || 'testpypi' }}
      url: ${{ github.event.inputs.pypi && format('https://pypi.org/p/{0}', matrix.package) || format('https://test.pypi.org/p/{0}', matrix.package) }}
    permissions:
      id-token: write
    steps:
      - id: download-distribution
        name: Download the built distribution.
        uses: actions/download-artifact@v4
        with:
          name: ${{ matrix.package }}-build-artifacts
          path: sub-packages/${{ matrix.package }}/dist
      - id: publish-to-testpypi
        name: Publish distribution 📦 to Test PyPI for PR.
        if: ${{ github.event.inputs.pypi == 'false' }}
        uses: pypa/gh-action-pypi-publish@release/v1
        with:
          verbose: true
          packages-dir: sub-packages/${{ matrix.package }}/dist
          repository-url: https://test.pypi.org/legacy/
          skip-existing: ${{ github.event.inputs.version_overwrite }}
      - id: publish-to-pypi
        name: Publish distribution 📦 to PyPI for Workflow Dispatch.
        # To require testing before publishing to PyPI, add: ... && needs.install-and-test.result == 'success'
        # If testing is run but fails, the workflow will fail and not publish to PyPI (or Test PyPI).
        # We strongly recommend testing when publishing to production PyPI.
        if: ${{ github.event.inputs.pypi == 'true' }}
        uses: pypa/gh-action-pypi-publish@release/v1
        with:
          verbose: true
          packages-dir: sub-packages/${{ matrix.package }}/dist
          skip-existing: ${{ github.event.inputs.version_overwrite }}<|MERGE_RESOLUTION|>--- conflicted
+++ resolved
@@ -55,12 +55,6 @@
 jobs:
   configure-workflow-packages:
     name: "[Configure Workflow Packages] Identify sub-packages for testing and publishing."
-<<<<<<< HEAD
-    # Sub-package CI override label in PR's.
-    if: ${{ github.event_name != 'pull_request' || (!contains(github.event.pull_request.labels.*.name, 'ciflow:skip-subpackage') &&
-         !contains(github.event.pull_request.labels.*.name, 'ciflow:skip')) }}
-=======
->>>>>>> 21186adb
     runs-on: ubuntu-latest
     outputs:
       workflow_packages: ${{ steps.parse-dispatch-packages.outputs.dispatch_packages }}
