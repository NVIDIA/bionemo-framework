--- conflicted
+++ resolved
@@ -52,10 +52,7 @@
   save_final_model: true
   resume_from_checkpoint: true
   save_every_n_steps: 10_000
-<<<<<<< HEAD
-=======
-  async_save: false
->>>>>>> 5e8c2acf
+  async_save: true
 
 profiler:
   enabled: false
