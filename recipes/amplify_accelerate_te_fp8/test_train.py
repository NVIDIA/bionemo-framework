# SPDX-FileCopyrightText: Copyright (c) 2025 NVIDIA CORPORATION & AFFILIATES. All rights reserved.
# SPDX-License-Identifier: LicenseRef-Apache2
#
# Licensed under the Apache License, Version 2.0 (the "License");
# you may not use this file except in compliance with the License.
# You may obtain a copy of the License at
#
#     http://www.apache.org/licenses/LICENSE-2.0
#
# Unless required by applicable law or agreed to in writing, software
# distributed under the License is distributed on an "AS IS" BASIS,
# WITHOUT WARRANTIES OR CONDITIONS OF ANY KIND, either express or implied.
# See the License for the specific language governing permissions and
# limitations under the License.

import os
import re
import shutil
import subprocess
import sys
from pathlib import Path


# Set TRITON_LIBCUDA_PATH before check_fp8_support import that triggers Triton initialization
os.environ["TRITON_LIBCUDA_PATH"] = "/usr/local/cuda/lib64"

import pytest
import torch
from hydra import compose, initialize_config_dir
from transformer_engine.pytorch.fp8 import check_fp8_support

from train import main


_fp8_available, _fp8_reason = check_fp8_support()

requires_multi_gpu = pytest.mark.skipif(
    not torch.cuda.is_available() or torch.cuda.device_count() < 2,
    reason="Test requires at least 2 GPUs",
)


@pytest.fixture(scope="session")
def session_temp_dir(tmp_path_factory):
    temp_dir = tmp_path_factory.mktemp("my-session-tempdir")
    return temp_dir


@pytest.mark.skipif(not _fp8_available, reason=f"FP8 is not supported on this GPU: {_fp8_reason}")
def test_train_sanity_config(monkeypatch, session_temp_dir: Path):
    """Test that train.py runs successfully with sanity config and creates expected outputs."""

    # Get the recipe directory
    recipe_dir = Path(__file__).parent

    # Set required environment variables for distributed training
    monkeypatch.setenv("LOCAL_RANK", "0")
    monkeypatch.setenv("RANK", "0")
    monkeypatch.setenv("WORLD_SIZE", "1")
    monkeypatch.setenv("MASTER_ADDR", "localhost")
    monkeypatch.setenv("MASTER_PORT", "29500")
    monkeypatch.setenv("WANDB_MODE", "disabled")
    monkeypatch.setenv("ACCELERATE_MIXED_PRECISION", "fp8")
    monkeypatch.setenv("ACCELERATE_FP8_BACKEND", "TE")

    with initialize_config_dir(config_dir=str(recipe_dir / "hydra_config"), version_base="1.2"):
        sanity_config = compose(config_name="L0_sanity", overrides=[f"trainer.output_dir={session_temp_dir}"])

    main(sanity_config)

    output_dir = session_temp_dir

    # Check that the output directory exists
    assert output_dir.exists(), f"Output directory {output_dir} does not exist"

    # Check for checkpoint directories
    checkpoint_dirs = [d for d in output_dir.iterdir() if d.is_dir() and re.match(r"checkpoint-\d+", d.name)]
    assert len(checkpoint_dirs) == 2, (
        f"Expected 2 checkpoint directories, found {len(checkpoint_dirs)}: {[d.name for d in checkpoint_dirs]}"
    )

    # Check for the final model checkpoint
    final_checkpoint = output_dir / "checkpoint-last"
    assert final_checkpoint.exists(), f"Final checkpoint directory {final_checkpoint} does not exist"

    # Verify the final checkpoint contains model files
    model_files = list(final_checkpoint.glob("*.safetensors"))
    config_files = list(final_checkpoint.glob("*.json"))

    assert len(model_files) > 0, f"No model files found in {final_checkpoint}"
    assert len(config_files) > 0, f"No config files found in {final_checkpoint}"

    # Check that training metrics were saved
    train_metrics_file = output_dir / "train_results.json"
    assert train_metrics_file.exists(), f"Training metrics file {train_metrics_file} does not exist"

    print(
        f"Successfully completed training test with fp8 precision. Found {len(checkpoint_dirs)} checkpoint directories and final model checkpoint."
    )


@pytest.mark.skipif(not torch.cuda.is_available(), reason="CUDA not available")
@pytest.mark.skipif(not _fp8_available, reason=f"FP8 is not supported on this GPU: {_fp8_reason}")
def test_train_sanity_resume_from_checkpoint(monkeypatch, session_temp_dir: Path):
    """Test that train.py runs successfully with sanity config and resumes from checkpoint."""

    # Get the recipe directory
    recipe_dir = Path(__file__).parent

    # Remove the checkpoint-10 and checkpoint-last directories
    checkpoint_4 = session_temp_dir / "checkpoint-4"
    checkpoint_last = session_temp_dir / "checkpoint-last"
    if checkpoint_4.exists():
        shutil.rmtree(checkpoint_4)
    if checkpoint_last.exists():
        shutil.rmtree(checkpoint_last)

    assert (session_temp_dir / "checkpoint-2").exists(), (
        f"Checkpoint-2 directory {session_temp_dir / 'checkpoint-2'} does not exist."
    )

    # Set required environment variables for distributed training
    monkeypatch.setenv("LOCAL_RANK", "0")
    monkeypatch.setenv("RANK", "0")
    monkeypatch.setenv("WORLD_SIZE", "1")
    monkeypatch.setenv("MASTER_ADDR", "localhost")
    monkeypatch.setenv("MASTER_PORT", "29500")
    monkeypatch.setenv("WANDB_MODE", "disabled")
    monkeypatch.setenv("ACCELERATE_MIXED_PRECISION", "fp8")
    monkeypatch.setenv("ACCELERATE_FP8_BACKEND", "TE")

    with initialize_config_dir(config_dir=str(recipe_dir / "hydra_config"), version_base="1.2"):
        sanity_config = compose(config_name="L0_sanity", overrides=[f"trainer.output_dir={session_temp_dir}"])

    main(sanity_config)

    output_dir = session_temp_dir

    # Check that the output directory exists
    assert output_dir.exists(), f"Output directory {output_dir} does not exist"

    # Check for checkpoint directories
    checkpoint_dirs = [d for d in output_dir.iterdir() if d.is_dir() and re.match(r"checkpoint-\d+", d.name)]
    assert len(checkpoint_dirs) == 2, (
        f"Expected 2 checkpoint directories, found {len(checkpoint_dirs)}: {[d.name for d in checkpoint_dirs]}"
    )

    # Check for the final model checkpoint
    final_checkpoint = output_dir / "checkpoint-last"
    assert final_checkpoint.exists(), f"Final checkpoint directory {final_checkpoint} does not exist"

    # Verify the final checkpoint contains model files
    model_files = list(final_checkpoint.glob("*.safetensors"))
    config_files = list(final_checkpoint.glob("*.json"))

    assert len(model_files) > 0, f"No model files found in {final_checkpoint}"
    assert len(config_files) > 0, f"No config files found in {final_checkpoint}"

    # Check that training metrics were saved
    train_metrics_file = output_dir / "train_results.json"
    assert train_metrics_file.exists(), f"Training metrics file {train_metrics_file} does not exist"

    print(
        f"Successfully completed training test with fp8 precision. Found {len(checkpoint_dirs)} checkpoint directories and final model checkpoint."
    )


@pytest.mark.parametrize("accelerate_config", ["deepspeed_config.yaml", "fp8_config.yaml"])
def test_accelerate_launch(accelerate_config, tmp_path):
    """Test that accelerate launch runs successfully."""
    # Skip FP8 config test if FP8 is not supported
    if accelerate_config == "fp8_config.yaml" and not check_fp8_support()[0]:
        pytest.skip("FP8 not supported on this hardware")

    # Find the recipe directory and train.py
    recipe_dir = Path(__file__).parent
    train_py = recipe_dir / "train.py"
    accelerate_config_path = recipe_dir / "accelerate_config" / accelerate_config

    assert train_py.exists(), f"train.py not found at {train_py}"
    assert accelerate_config_path.exists(), f"{accelerate_config} not found at {accelerate_config_path}"

<<<<<<< HEAD
    cmd = [
        sys.executable,
        "-m",
        "accelerate.commands.launch",
        "--config_file",
        str(accelerate_config_path),
        str(train_py),
        "--config-name",
        "L0_sanity",
        f"trainer.output_dir={tmp_path}",
        "trainer.save_steps=1000",
        "trainer.eval_steps=1000",
        "trainer.do_eval=false",
    ]

    result = subprocess.run(
        cmd,
        check=False,
        text=True,
=======
    # Run 'accelerate launch train.py' as a subprocess
    env = os.environ.copy()

    subprocess.run(
        [
            sys.executable,
            "-m",
            "accelerate.commands.launch",
            "--config_file",
            str(accelerate_config_path),
            str(train_py),
            "--config-name",
            "L0_sanity",
            f"trainer.output_dir={tmp_path}",
        ],
        cwd=recipe_dir,
>>>>>>> 3c2e6cef
        stdout=subprocess.PIPE,
        stderr=subprocess.PIPE,
        timeout=240,
    )

    if result.returncode != 0:
        print(f"STDOUT:\n{result.stdout}")
        print(f"STDERR:\n{result.stderr}")
        pytest.fail(f"Command:\n{' '.join(cmd)}\nfailed with exit code {result.returncode}")


@requires_multi_gpu
def test_accelerate_launch_multi_gpu(tmp_path):
    """Test that accelerate launch runs successfully."""
    # Find the recipe directory and train.py
    recipe_dir = Path(__file__).parent
    train_py = recipe_dir / "train.py"

    cmd = [
        sys.executable,
        "-m",
        "accelerate.commands.launch",
        "--config_file",
        str(recipe_dir / "accelerate_config" / "bf16_config.yaml"),
        "--num_processes",
        "2",
        str(train_py),
        "--config-name",
        "L0_sanity.yaml",
        f"trainer.output_dir={tmp_path}",
        "trainer.save_steps=1000",
        "trainer.eval_steps=1000",
        "trainer.do_eval=false",
    ]

    result = subprocess.run(
        cmd,
        check=False,
        text=True,
        stdout=subprocess.PIPE,
        stderr=subprocess.PIPE,
        timeout=240,
    )

    if result.returncode != 0:
        print(f"STDOUT:\n{result.stdout}")
        print(f"STDERR:\n{result.stderr}")
        pytest.fail(f"Command:\n{' '.join(cmd)}\nfailed with exit code {result.returncode}")<|MERGE_RESOLUTION|>--- conflicted
+++ resolved
@@ -180,7 +180,6 @@
     assert train_py.exists(), f"train.py not found at {train_py}"
     assert accelerate_config_path.exists(), f"{accelerate_config} not found at {accelerate_config_path}"
 
-<<<<<<< HEAD
     cmd = [
         sys.executable,
         "-m",
@@ -200,24 +199,6 @@
         cmd,
         check=False,
         text=True,
-=======
-    # Run 'accelerate launch train.py' as a subprocess
-    env = os.environ.copy()
-
-    subprocess.run(
-        [
-            sys.executable,
-            "-m",
-            "accelerate.commands.launch",
-            "--config_file",
-            str(accelerate_config_path),
-            str(train_py),
-            "--config-name",
-            "L0_sanity",
-            f"trainer.output_dir={tmp_path}",
-        ],
-        cwd=recipe_dir,
->>>>>>> 3c2e6cef
         stdout=subprocess.PIPE,
         stderr=subprocess.PIPE,
         timeout=240,
@@ -246,7 +227,7 @@
         "2",
         str(train_py),
         "--config-name",
-        "L0_sanity.yaml",
+        "L0_sanity",
         f"trainer.output_dir={tmp_path}",
         "trainer.save_steps=1000",
         "trainer.eval_steps=1000",
