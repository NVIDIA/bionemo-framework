{
  "version": "1.5.0",
  "plugins_used": [
    {
      "name": "ArtifactoryDetector"
    },
    {
      "name": "AWSKeyDetector"
    },
    {
      "name": "AzureStorageKeyDetector"
    },
    {
      "name": "Base64HighEntropyString",
      "limit": 4.5
    },
    {
      "name": "BasicAuthDetector"
    },
    {
      "name": "CloudantDetector"
    },
    {
      "name": "DiscordBotTokenDetector"
    },
    {
      "name": "GitHubTokenDetector"
    },
    {
      "name": "GitLabTokenDetector"
    },
    {
      "name": "HexHighEntropyString",
      "limit": 3.0
    },
    {
      "name": "IbmCloudIamDetector"
    },
    {
      "name": "IbmCosHmacDetector"
    },
    {
      "name": "IPPublicDetector"
    },
    {
      "name": "JwtTokenDetector"
    },
    {
      "name": "KeywordDetector",
      "keyword_exclude": ""
    },
    {
      "name": "MailchimpDetector"
    },
    {
      "name": "NpmDetector"
    },
    {
      "name": "OpenAIDetector"
    },
    {
      "name": "PrivateKeyDetector"
    },
    {
      "name": "PypiTokenDetector"
    },
    {
      "name": "SendGridDetector"
    },
    {
      "name": "SlackDetector"
    },
    {
      "name": "SoftlayerDetector"
    },
    {
      "name": "SquareOAuthDetector"
    },
    {
      "name": "StripeDetector"
    },
    {
      "name": "TelegramBotTokenDetector"
    },
    {
      "name": "TwilioKeyDetector"
    }
  ],
  "filters_used": [
    {
      "path": "detect_secrets.filters.allowlist.is_line_allowlisted"
    },
    {
      "path": "detect_secrets.filters.common.is_baseline_file",
      "filename": ".secrets.baseline"
    },
    {
      "path": "detect_secrets.filters.common.is_ignored_due_to_verification_policies",
      "min_level": 2
    },
    {
      "path": "detect_secrets.filters.heuristic.is_indirect_reference"
    },
    {
      "path": "detect_secrets.filters.heuristic.is_likely_id_string"
    },
    {
      "path": "detect_secrets.filters.heuristic.is_lock_file"
    },
    {
      "path": "detect_secrets.filters.heuristic.is_not_alphanumeric_string"
    },
    {
      "path": "detect_secrets.filters.heuristic.is_potential_uuid"
    },
    {
      "path": "detect_secrets.filters.heuristic.is_prefixed_with_dollar_sign"
    },
    {
      "path": "detect_secrets.filters.heuristic.is_sequential_string"
    },
    {
      "path": "detect_secrets.filters.heuristic.is_swagger_file"
    },
    {
      "path": "detect_secrets.filters.heuristic.is_templated_secret"
    },
    {
      "path": "detect_secrets.filters.regex.should_exclude_file",
      "pattern": [
        "(.*\\.ipynb|.*\\.baseline)$"
      ]
    }
  ],
  "results": {
<<<<<<< HEAD
    "docs/docs/user-guide/contributing/Writing Documentation/jupyter-notebooks.ipynb": [
      {
        "type": "Base64 High Entropy String",
        "filename": "docs/docs/user-guide/contributing/Writing Documentation/jupyter-notebooks.ipynb",
        "hashed_secret": "9a4fdd92fe53aa1f5be34f8faf864679dfd36481",
        "is_verified": false,
        "line_number": 83
      }
    ],
    "docs/docs/user-guide/examples/bionemo-geneformer/geneformer-celltype-classification.ipynb": [
      {
        "type": "Base64 High Entropy String",
        "filename": "docs/docs/user-guide/examples/bionemo-geneformer/geneformer-celltype-classification.ipynb",
        "hashed_secret": "acbb957bc0d1c7583fd7f995c73e7709edbdc9a6",
        "is_verified": false,
        "line_number": 636
      },
      {
        "type": "Base64 High Entropy String",
        "filename": "docs/docs/user-guide/examples/bionemo-geneformer/geneformer-celltype-classification.ipynb",
        "hashed_secret": "17dfc75ad04d77a5bce2416281c4c8dae5996a35",
        "is_verified": false,
        "line_number": 687
      },
      {
        "type": "Base64 High Entropy String",
        "filename": "docs/docs/user-guide/examples/bionemo-geneformer/geneformer-celltype-classification.ipynb",
        "hashed_secret": "f913bce19c50008c3aca0662cd35dfe927dfcd81",
        "is_verified": false,
        "line_number": 791
      },
      {
        "type": "Base64 High Entropy String",
        "filename": "docs/docs/user-guide/examples/bionemo-geneformer/geneformer-celltype-classification.ipynb",
        "hashed_secret": "6c1e22a7dc0a5de6af1e58fa85f15cb803aa9787",
        "is_verified": false,
        "line_number": 857
      },
      {
        "type": "Base64 High Entropy String",
        "filename": "docs/docs/user-guide/examples/bionemo-geneformer/geneformer-celltype-classification.ipynb",
        "hashed_secret": "7e039537ad7bec7de25c9f45c6ccdaaa07f7de85",
        "is_verified": false,
        "line_number": 915
      },
      {
        "type": "Base64 High Entropy String",
        "filename": "docs/docs/user-guide/examples/bionemo-geneformer/geneformer-celltype-classification.ipynb",
        "hashed_secret": "1ad411ca6daf3b2f200c05714cc2c22cf198cdd6",
        "is_verified": false,
        "line_number": 965
      },
      {
        "type": "Base64 High Entropy String",
        "filename": "docs/docs/user-guide/examples/bionemo-geneformer/geneformer-celltype-classification.ipynb",
        "hashed_secret": "fa6c7c64e48e9f1255f483aef7181c8e4960e411",
        "is_verified": false,
        "line_number": 1001
      },
      {
        "type": "Base64 High Entropy String",
        "filename": "docs/docs/user-guide/examples/bionemo-geneformer/geneformer-celltype-classification.ipynb",
        "hashed_secret": "6a01b497712aa7c47951efa4ea888ecee237976c",
        "is_verified": false,
        "line_number": 1011
      }
    ],
=======
>>>>>>> 46160229
    "pyproject.toml": [
      {
        "type": "Hex High Entropy String",
        "filename": "pyproject.toml",
        "hashed_secret": "79670e9c9d1c7ea5b81a96a2053d81437712c78e",
        "is_verified": false,
        "line_number": 44
      }
    ]
  },
<<<<<<< HEAD
  "generated_at": "2024-10-31T23:21:43Z"
=======
  "generated_at": "2024-10-31T19:51:19Z"
>>>>>>> 46160229
}<|MERGE_RESOLUTION|>--- conflicted
+++ resolved
@@ -133,76 +133,6 @@
     }
   ],
   "results": {
-<<<<<<< HEAD
-    "docs/docs/user-guide/contributing/Writing Documentation/jupyter-notebooks.ipynb": [
-      {
-        "type": "Base64 High Entropy String",
-        "filename": "docs/docs/user-guide/contributing/Writing Documentation/jupyter-notebooks.ipynb",
-        "hashed_secret": "9a4fdd92fe53aa1f5be34f8faf864679dfd36481",
-        "is_verified": false,
-        "line_number": 83
-      }
-    ],
-    "docs/docs/user-guide/examples/bionemo-geneformer/geneformer-celltype-classification.ipynb": [
-      {
-        "type": "Base64 High Entropy String",
-        "filename": "docs/docs/user-guide/examples/bionemo-geneformer/geneformer-celltype-classification.ipynb",
-        "hashed_secret": "acbb957bc0d1c7583fd7f995c73e7709edbdc9a6",
-        "is_verified": false,
-        "line_number": 636
-      },
-      {
-        "type": "Base64 High Entropy String",
-        "filename": "docs/docs/user-guide/examples/bionemo-geneformer/geneformer-celltype-classification.ipynb",
-        "hashed_secret": "17dfc75ad04d77a5bce2416281c4c8dae5996a35",
-        "is_verified": false,
-        "line_number": 687
-      },
-      {
-        "type": "Base64 High Entropy String",
-        "filename": "docs/docs/user-guide/examples/bionemo-geneformer/geneformer-celltype-classification.ipynb",
-        "hashed_secret": "f913bce19c50008c3aca0662cd35dfe927dfcd81",
-        "is_verified": false,
-        "line_number": 791
-      },
-      {
-        "type": "Base64 High Entropy String",
-        "filename": "docs/docs/user-guide/examples/bionemo-geneformer/geneformer-celltype-classification.ipynb",
-        "hashed_secret": "6c1e22a7dc0a5de6af1e58fa85f15cb803aa9787",
-        "is_verified": false,
-        "line_number": 857
-      },
-      {
-        "type": "Base64 High Entropy String",
-        "filename": "docs/docs/user-guide/examples/bionemo-geneformer/geneformer-celltype-classification.ipynb",
-        "hashed_secret": "7e039537ad7bec7de25c9f45c6ccdaaa07f7de85",
-        "is_verified": false,
-        "line_number": 915
-      },
-      {
-        "type": "Base64 High Entropy String",
-        "filename": "docs/docs/user-guide/examples/bionemo-geneformer/geneformer-celltype-classification.ipynb",
-        "hashed_secret": "1ad411ca6daf3b2f200c05714cc2c22cf198cdd6",
-        "is_verified": false,
-        "line_number": 965
-      },
-      {
-        "type": "Base64 High Entropy String",
-        "filename": "docs/docs/user-guide/examples/bionemo-geneformer/geneformer-celltype-classification.ipynb",
-        "hashed_secret": "fa6c7c64e48e9f1255f483aef7181c8e4960e411",
-        "is_verified": false,
-        "line_number": 1001
-      },
-      {
-        "type": "Base64 High Entropy String",
-        "filename": "docs/docs/user-guide/examples/bionemo-geneformer/geneformer-celltype-classification.ipynb",
-        "hashed_secret": "6a01b497712aa7c47951efa4ea888ecee237976c",
-        "is_verified": false,
-        "line_number": 1011
-      }
-    ],
-=======
->>>>>>> 46160229
     "pyproject.toml": [
       {
         "type": "Hex High Entropy String",
@@ -213,9 +143,5 @@
       }
     ]
   },
-<<<<<<< HEAD
-  "generated_at": "2024-10-31T23:21:43Z"
-=======
   "generated_at": "2024-10-31T19:51:19Z"
->>>>>>> 46160229
 }