#!/bin/bash
#
# SPDX-FileCopyrightText: Copyright (c) 2024 NVIDIA CORPORATION & AFFILIATES. All rights reserved.
# SPDX-License-Identifier: LicenseRef-Apache2
#
# Licensed under the Apache License, Version 2.0 (the "License");
# you may not use this file except in compliance with the License.
# You may obtain a copy of the License at
#
#     http://www.apache.org/licenses/LICENSE-2.0
#
# Unless required by applicable law or agreed to in writing, software
# distributed under the License is distributed on an "AS IS" BASIS,
# WITHOUT WARRANTIES OR CONDITIONS OF ANY KIND, either express or implied.
# See the License for the specific language governing permissions and
# limitations under the License.


# Enable strict mode with better error handling
set -euox pipefail

# Function to display usage information
usage() {
    cat << EOF
Usage: $(basename "$0") [OPTIONS]

Options:
    --skip-docs    Skip running tests in the docs directory
    --no-nbval     Skip jupyter notebook validation tests

Note: Documentation tests (docs/) are only run when notebook validation
      is enabled (--no-nbval not set) and docs are not skipped
      (--skip-docs not set)
    -h, --help     Display this help message
EOF
    exit "${1:-0}"
}

# Set default environment variables
: "${BIONEMO_DATA_SOURCE:=pbss}"
: "${PYTHONDONTWRITEBYTECODE:=1}"
: "${PYTORCH_CUDA_ALLOC_CONF:=expandable_segments:True}"

# Export necessary environment variables
export BIONEMO_DATA_SOURCE PYTHONDONTWRITEBYTECODE PYTORCH_CUDA_ALLOC_CONF

# Initialize variables
declare -a coverage_files
SKIP_DOCS=false
NO_NBVAL=false
error=false

# Parse command line arguments
while (( $# > 0 )); do
    case "$1" in
        --skip-docs) SKIP_DOCS=true ;;
        --no-nbval) NO_NBVAL=true ;;
        -h|--help) usage ;;
        *) echo "Unknown option: $1" >&2; usage 1 ;;
    esac
    shift
done

# Source utility functions
SCRIPT_DIR="$(dirname "$(readlink -f "$0")")"
source "$SCRIPT_DIR/utils.sh" || { echo "Failed to source utils.sh" >&2; exit 1; }

# Set up BioNeMo home directory
set_bionemo_home || exit 1

<<<<<<< HEAD
# Echo some useful information
lscpu
nvidia-smi
uname -a

# Clear previous coverage data
python -m coverage erase

=======
>>>>>>> 43d2ca3f
# Set up pytest options
PYTEST_OPTIONS=(
    -v
    --durations=0
    --durations-min=30.0
    --cov=bionemo
    --cov-append
    --cov-report=xml:coverage.xml
)
[[ "$NO_NBVAL" != true ]] && PYTEST_OPTIONS+=(--nbval-lax)

# Define test directories
TEST_DIRS=(./sub-packages/bionemo-*/)
if [[ "$NO_NBVAL" != true && "$SKIP_DOCS" != true ]]; then
    TEST_DIRS+=(docs/)
fi

echo "Test directories: ${TEST_DIRS[*]}"

# Run tests with coverage
for dir in "${TEST_DIRS[@]}"; do
    echo "Running pytest in $dir"

    if ! pytest "${PYTEST_OPTIONS[@]}" --junitxml=$(basename $dir).junit.xml -o junit_family=legacy "$dir"; then
        error=true
    fi
done

# Exit with appropriate status
$error && exit 1
exit 0<|MERGE_RESOLUTION|>--- conflicted
+++ resolved
@@ -68,17 +68,11 @@
 # Set up BioNeMo home directory
 set_bionemo_home || exit 1
 
-<<<<<<< HEAD
 # Echo some useful information
 lscpu
 nvidia-smi
 uname -a
 
-# Clear previous coverage data
-python -m coverage erase
-
-=======
->>>>>>> 43d2ca3f
 # Set up pytest options
 PYTEST_OPTIONS=(
     -v
