--- conflicted
+++ resolved
@@ -4,22 +4,11 @@
 		"--gpus=all",
 		"--shm-size=4g"
 	],
-<<<<<<< HEAD
-	"image": "nvcr.io/nvidia/clara/bionemo-framework:2.5",
-	// "build": {
-	// 	"context": "${localWorkspaceFolder}",
-	// 	"dockerfile": "${localWorkspaceFolder}/Dockerfile",
-	// 	"cacheFrom": "type=registry,ref=nvcr.io/nvidian/cvai_bnmo_trng/bionemo:bionemo2-devcontainer-cache",
-	// 	"cacheTo": "type=registry,ref=nvcr.io/nvidian/cvai_bnmo_trng/bionemo:bionemo2-devcontainer-cache,mode=max",
-	// 	"target": "dev"
-	// },
-=======
 	"build": {
 		"context": "${localWorkspaceFolder}",
 		"dockerfile": "${localWorkspaceFolder}/Dockerfile",
 		"target": "dev"
 	},
->>>>>>> 8d3d043c
 	"mounts": [
 		// Mount the local ~/.aws config to pass along AWS credentials for PBSS.
 		"source=${localEnv:HOME}/.aws,target=/home/ubuntu/.aws,type=bind,consistency=cached",
