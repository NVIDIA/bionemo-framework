--- conflicted
+++ resolved
@@ -82,14 +82,12 @@
     save_last_checkpoint: bool = True,
     metric_to_monitor_for_checkpoints: str = "val_loss",
     save_top_k: int = 2,
-<<<<<<< HEAD
     nsys_profiling: bool = False,
     nsys_start_step: int = 0,
     nsys_end_step: Optional[int] = None,
     nsys_ranks: List[int] = [0],
-=======
->>>>>>> 41ef909d
     config_class: Type[BioBertConfig] = GeneformerConfig,
+    log_every_n_steps: int = 50,
     log_every_n_steps: int = 50,
     # TODO add datamodule class, and ability to change data step to get full support for pretraining workflows
 ) -> None:
@@ -125,6 +123,7 @@
         restore_from_checkpoint_path (path): If set, restores the model from the directory passed in. Expects the
             checkpoint to be created by using the ModelCheckpoint class and always_save_context=True.
         log_every_n_steps (int): log at this interval.
+        log_every_n_steps (int): log at this interval.
     """
     # Create the result directory if it does not exist.
     result_dir.mkdir(parents=True, exist_ok=True)
@@ -152,6 +151,7 @@
         ddp="megatron",
         find_unused_parameters=True,
         ckpt_include_optimizer=True,
+        progress_interval=log_every_n_steps,
         progress_interval=log_every_n_steps,
     )
 
@@ -195,6 +195,7 @@
         limit_val_batches=limit_val_batches,  # This controls upsampling and downsampling
         val_check_interval=val_check_interval,  # TODO(@jstjohn) Checkpoint saving is currently broken, fix and change this.
         log_every_n_steps=log_every_n_steps,
+        log_every_n_steps=log_every_n_steps,
         num_nodes=num_nodes,
         callbacks=callbacks,
         plugins=nl.MegatronMixedPrecision(precision=precision),
@@ -228,6 +229,7 @@
         num_workers=num_dataset_workers,
     )
     geneformer_config = config_class(
+        # TODO let users set different num layers/model shapes here to support bigger/smaller architectures
         # TODO let users set different num layers/model shapes here to support bigger/smaller architectures
         num_layers=6,
         hidden_size=256,
@@ -275,6 +277,7 @@
         monitor=metric_to_monitor_for_checkpoints,  # "val_loss",
         save_top_k=save_top_k,
         every_n_train_steps=val_check_interval,
+        every_n_train_steps=val_check_interval,
         always_save_context=True,  # Enables the .nemo file-like checkpointing where all IOMixins are under SerDe
     )
 
@@ -400,6 +403,13 @@
     required=False,
     default=10000,
     help="Number of steps to use for training. Default is 10000.",
+)
+parser.add_argument(
+    "--log-every-n-steps",
+    type=int,
+    required=False,
+    default=50,
+    help="Number of steps between logging. Default is 50.",
 )
 parser.add_argument(
     "--log-every-n-steps",
@@ -583,4 +593,5 @@
         metric_to_monitor_for_checkpoints=args.metric_to_monitor_for_checkpoints,
         save_top_k=args.save_top_k,
         log_every_n_steps=args.log_every_n_steps,
+        log_every_n_steps=args.log_every_n_steps,
     )