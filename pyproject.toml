--- conflicted
+++ resolved
@@ -28,6 +28,8 @@
     # external
     'nemo_run',
     'torch==2.3.*',
+    # internal code
+    "infra-bionemo",
 ]
 
 [project.optional-dependencies]
@@ -37,6 +39,7 @@
 members = [
     "3rdparty/*",
     "sub-packages/bionemo-*/",
+    "internal/infra-bionemo/",
 ]
 
 [tool.uv.sources]
@@ -58,6 +61,7 @@
 bionemo-testing = { workspace = true }
 bionemo-webdatamodule = { workspace = true }
 # in internal/
+infra-bionemo = { workspace = true }
 
 [tool.uv]
 dev-dependencies = [
@@ -111,66 +115,13 @@
 addopts = ["--ignore=3rdparty"]
 
 [tool.pyright]
-include = ["./scripts/", "./sub-packages/", "internal/infra-bionemo"]
+include = ["./scripts/", "./sub-packages/", "./internal/"]
 exclude = ["*/tests/"]
 executionEnvironments = [
     { "root" = ".", pythonVersion = "3.10", extraPaths = [
         # 3rd party, git submodules
         "./3rdparty/Megatron-LM",
         "./3rdparty/NeMo",
-<<<<<<< HEAD
-        "./sub-packages/bionemo-core/src",
-        "./sub-packages/bionemo-esm2/src",
-        "./sub-packages/bionemo-example_model/src",
-        "./sub-packages/bionemo-fw/src",
-        "./sub-packages/bionemo-geneformer/src",
-        "./sub-packages/bionemo-llm/src",
-        "./sub-packages/bionemo-scdl/src",
-        "./sub-packages/bionemo-testing/src",
-        "./internal/infra-bionemo",
-    ] },
-]
-
-[project.optional-dependencies]
-build = ['flash-attn', 'pip']
-
-[tool.uv]
-dev-dependencies = [
-    "click",
-    "ipdb",
-    "nbval",
-    "pre-commit",
-    "pyright",
-    "mypy",
-    "ruff",
-    "tach",
-    "tenacity",
-]
-no-build-isolation-package = ["flash-attn"]
-
-
-[tool.uv.workspace]
-members = [
-    "3rdparty/*",
-    "sub-packages/bionemo-*/",
-    "internal/infra-bionemo",
-]
-
-[tool.uv.sources]
-nemo_run = { git = "https://github.com/NVIDIA/NeMo-Run", rev = "34259bd3e752fef94045a9a019e4aaf62bd11ce2" }
-nemo_toolkit = { workspace = true }
-megatron-core = { workspace = true }
-bionemo-core = { workspace = true }
-bionemo-esm2 = { workspace = true }
-bionemo-example_model = { workspace = true }
-bionemo-fw = { workspace = true }
-bionemo-geneformer = { workspace = true }
-bionemo-llm = { workspace = true }
-bionemo-scdl = { workspace = true }
-bionemo-testing = { workspace = true }
-bionemo-webdatamodule = { workspace = true }
-infra-bionemo = { workspace = true }
-=======
         # bionemo sub-packages
         './sub-packages/bionemo-core/src',
         './sub-packages/bionemo-esm2/src',
@@ -184,6 +135,6 @@
         './sub-packages/bionemo-testing/src',
         './sub-packages/bionemo-webdatamodule/src',
         # internal
+        './internal/infra-bionemo/src',
     ] },
-]
->>>>>>> fc9f87ea
+]